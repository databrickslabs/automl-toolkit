--- conflicted
+++ resolved
@@ -242,14 +242,8 @@
     logger.log(Level.INFO, dataStage1RowCount)
 
     //DEBUG
-<<<<<<< HEAD
     logger.log(Level.DEBUG, printSchema(dataStage1, "stage1").toString)
     logger.log(Level.DEBUG, printSchema(selectFields, "stage1_full").toString)
-=======
-    printSchema(persistDataStage1, "stage1")
-    printSchema(selectFields, "stage1_full")
->>>>>>> fe9ab680
-
 
     // Variance Filtering
     val dataStage2 = if (_mainConfig.varianceFilterFlag) varianceFilter(persistDataStage1) else persistDataStage1
@@ -260,12 +254,8 @@
     logger.log(Level.INFO, dataStage2RowCount)
 
     //DEBUG
-<<<<<<< HEAD
+
     logger.log(Level.DEBUG, printSchema(dataStage2, "stage2").toString)
-=======
-    printSchema(persistDataStage2, "stage2")
->>>>>>> fe9ab680
-
 
     // Outlier Filtering
     val dataStage3 = if (_mainConfig.outlierFilterFlag) outlierFilter(persistDataStage2) else persistDataStage2
@@ -276,11 +266,8 @@
     logger.log(Level.INFO, dataStage3RowCount)
 
     //DEBUG
-<<<<<<< HEAD
+
     logger.log(Level.DEBUG, printSchema(dataStage3, "stage3").toString)
-=======
-    printSchema(persistDataStage3, "stage3")
->>>>>>> fe9ab680
 
     // Next stages require a feature vector
     val (featurizedData, initialFields, initialFullFields) = vectorPipeline(persistDataStage3)
@@ -296,11 +283,8 @@
     logger.log(Level.INFO, featurizedDataCleanedRowCount)
 
     //DEBUG
-<<<<<<< HEAD
+
     logger.log(Level.DEBUG, printSchema(featurizedDataCleaned, "featurizedDataCleaned").toString)
-=======
-    printSchema(persistFeaturizedDataCleaned, "featurizedDataCleaned")
->>>>>>> fe9ab680
 
     // Covariance Filtering
     val dataStage4 = if (_mainConfig.covarianceFilteringFlag) {
@@ -313,11 +297,8 @@
     logger.log(Level.INFO, dataStage4RowCount)
 
     //DEBUG
-<<<<<<< HEAD
+
     logger.log(Level.DEBUG, printSchema(dataStage4, "stage4").toString)
-=======
-    printSchema(persistDataStage4, "stage4")
->>>>>>> fe9ab680
 
     // All stages after this point require a feature vector.
     val (dataStage5, stage5Fields, stage5FullFields) = vectorPipeline(persistDataStage4)
@@ -328,11 +309,8 @@
     logger.log(Level.INFO, dataStage5RowCount)
 
     //DEBUG
-<<<<<<< HEAD
+
     logger.log(Level.DEBUG, printSchema(dataStage5, "stage5").toString)
-=======
-    printSchema(persistDataStage5, "stage5")
->>>>>>> fe9ab680
 
     // Pearson Filtering (generates a vector features Field)
     val (dataStage6, stage6Fields, stage6FullFields) = if (_mainConfig.pearsonFilteringFlag) {
