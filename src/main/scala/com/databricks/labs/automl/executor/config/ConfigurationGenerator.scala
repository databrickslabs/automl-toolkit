package com.databricks.labs.automl.executor.config

import com.databricks.labs.automl.exploration.structures.FeatureImportanceConfig
import com.databricks.labs.automl.params._
import com.databricks.labs.automl.pipeline.PipelineStateCache
import com.fasterxml.jackson.databind.ObjectMapper
import com.fasterxml.jackson.module.scala.DefaultScalaModule
import org.json4s.jackson.Serialization
import org.json4s.jackson.Serialization.{read, writePretty}
import org.json4s.{Formats, FullTypeHints, NoTypeHints}
import org.json4s.jackson.JsonMethods

import scala.collection.mutable.ListBuffer

/**
  * @constructor Generate a configuration InstanceConfig for a given prediction type (either regressor or classifier)
  * @author Ben Wilson, Databricks
  * @param predictionType either 'regressor' or 'classifier', depending on the type of supervised ML needed for the task
  */
class GenericConfigGenerator(predictionType: String)
    extends ConfigurationDefaults {

  import PredictionType._

  private val familyType: PredictionType = predictionTypeEvaluator(
    predictionType
  )

  private var _genericConfig = genericConfig(familyType)

  /**
    * Setter
    *
    * @param value name of the Label column for the supervised learning task
    */
  def setLabelCol(value: String): this.type = {
    _genericConfig.labelCol = value
    this
  }

  /**
    * Setter
    *
    * @param value name of the feature vector to be used throughout the modeling process.
    */
  def setFeaturesCol(value: String): this.type = {
    _genericConfig.featuresCol = value
    this
  }

  /**
    * Setter
    *
    * @param value type of data to convert a datetime field to allowable values:
    *              "unix" - converts to a LongType for the number of milliseconds since Jan 1, 1970
    *              "split" - converts the aspects of the date into representative columns ->
    *               Year, Month, Day, Hour, Minute, Second
    * @throws IllegalArgumentException() if an invalid entry is made.
    */
  @throws(classOf[IllegalArgumentException])
  def setDateTimeConversionType(value: String): this.type = {
    validateMembership(
      value,
      allowableDateTimeConversionTypes,
      "DateTimeConversionType"
    )
    _genericConfig.dateTimeConversionType = value
    this
  }

  /**
    * Setter
    *
    * @param value Collection (Array) of fields that will be ignored throughout modeling and will not be included
    *              in feature vector operations.
    */
  def setFieldsToIgnoreInVector(value: Array[String]): this.type = {
    _genericConfig.fieldsToIgnoreInVector = value
    this
  }

  /**
    * Setter
    *
    * @param value Metric to be used to determine the 'best of' within generations of mutation.
    *              Allowable values for regressor: List("rmse", "mse", "r2", "mae")
    *              Allowable values for classifier: List("f1", "weightedPrecision", "weightedRecall",
    *              "accuracy", "areaUnderPR", "areaUnderROC")
    * @throws IllegalArgumentException() if an invalid entry is made.
    */
  @throws(classOf[IllegalArgumentException])
  def setScoringMetric(value: String): this.type = {

    val adjusted_value = value.toLowerCase
    val matched_value = adjusted_value match {
      case "f1"                => "f1"
      case "weightedprecision" => "weightedPrecision"
      case "weightedrecall"    => "weightedRecall"
      case "accuracy"          => "accuracy"
      case "areaunderpr"       => "areaUnderPR"
      case "areaunderroc"      => "areaUnderROC"
      case "rmse"              => "rmse"
      case "mse"               => "mse"
      case "r2"                => "r2"
      case "mae"               => "mae"
      case _ =>
        throw new IllegalArgumentException(
          s"Supplied Scoring Metric '${value}' is not supported. " +
            s"Must be one of: weightedPrecision, weightedRecall, accuracy, areaUnderPR, areaUnderROC, rmse, mse, r2, mae.'"
        )
    }

    familyType match {
      case Regressor =>
        validateMembership(
          matched_value,
          allowableRegressionScoringMetrics,
          s"$predictionType Scoring Metric"
        )
      case Classifier =>
        validateMembership(
          matched_value,
          allowableClassificationScoringMetrics,
          s"$predictionType Scoring Metric"
        )
    }
    _genericConfig.scoringMetric = matched_value
    this
  }

  /**
    * Setter
    *
    * @param value Direction of optimization. Options:<br>
    *              <i>'maximize'</i> - will sort returned scores in descending order and take the top(n)<br>
    *              <i>'minimize'</i> - will sort returned scores in ascending order and take the top(n)
    * @throws IllegalArgumentException if an invalid entry is made.
    */
  @throws(classOf[IllegalArgumentException])
  def setScoringOptimizationStrategy(value: String): this.type = {
    validateMembership(
      value,
      allowableScoringOptimizationStrategies,
      "ScoringOptimizationStrategy"
    )
    _genericConfig.scoringOptimizationStrategy = value
    this
  }

  /**
    * Setter<br>
    *
    * Aids in creating multiple instances of a Generic Config (useful for Feature Importance usages)
    *
    * @param value an Instance of a GenericConfig Object
    */
  def setConfig(value: GenericConfig): this.type = {
    _genericConfig = value
    this
  }

  /**
    * Getter
    *
    * @return Currently assigned name of the label column for modeling.
    */
  def getLabelCol: String = _genericConfig.labelCol

  /**
    * Getter
    *
    * @return Currently assigned name of the feature column for the modeling vector.
    */
  def getFeaturesCol: String = _genericConfig.featuresCol

  /**
    * Getter
    *
    * @return Currently assigned setting for the datetime column conversion methodology.
    */
  def getDateTimeConversionType: String = _genericConfig.dateTimeConversionType

  /**
    * Getter
    *
    * @return A collection (default Empty Array) of fields that are to be ignored for the purposes of modeling.
    */
  def getFieldsToIgnoreInVector: Array[String] =
    _genericConfig.fieldsToIgnoreInVector

  /**
    * Getter
    *
    * @return Currently assigned setting for the metric to be used for determining quality of models for subsequent
    *         optimization generations / iterations.
    */
  def getScoringMetric: String = _genericConfig.scoringMetric

  /**
    * Getter
    *
    * @return Currently assigned setting for the direction of sorting for the provided scoringMetric value
    *         (either 'minimize' or 'maximize')
    */
  def getScoringOptimizationStrategy: String =
    _genericConfig.scoringOptimizationStrategy

  /**
    * Main Method accessor to return the GenericConfig current state.
    *
    * @return :GenericConfig type objects of the results of setter usage.
    */
  def getConfig: GenericConfig = _genericConfig

}

object GenericConfigGenerator {

  /**
    * Companion object apply generator
    *
    * @param predictionType the type of modeling desired: 'regressor' or 'classifier'
    * @return Instance of the GenericConfigGenerator with defaults applied.
    */
  def apply(predictionType: String): GenericConfigGenerator =
    new GenericConfigGenerator(predictionType)

  /**
    * Helper method that allows for default settings for a classifier to be used and generated
    *
    * @example ```
    *         val defaultClassifierGenericConfig = GenericConfigGenerator.generateDefaultClassifierConfig
    *         ```
    * @return GenericConfig Object, setup for classifiers.
    *
    */
  def generateDefaultClassifierConfig: GenericConfig =
    new GenericConfigGenerator("classifier").getConfig

  /**
    * Helper method that allows for default settings for a regressor to be used and generated
    *
    * @example ```
    *          val defaultRegressirGenericConfig = GenericConfigGenerator.generateDefaultRegressorConfig
    *          ```
    * @return GenericConfig Object, setup for regressors.
    */
  def generateDefaultRegressorConfig: GenericConfig =
    new GenericConfigGenerator("regressor").getConfig

}

/**
  * Main Configuration Generator utility class, used for generating a modeling configuration to execute the autoML
  * framework.
  *
  * @since 0.5
  * @author Ben Wilson, Databricks
  * @param modelFamily The model family that is desired to be run (e.g. 'RandomForest')
  *                    Allowable Options:
  *                     "Trees", "GBT", "RandomForest", "LinearRegression", "LogisticRegression", "XGBoost", "MLPC",
  *                     "SVM"
  * @param predictionType The modeling type that is desired to be run (e.g. 'classifier')
  *                       Allowable Options:
  *                       "classifier" or "regressor"
  * @param genericConfig Configuration object from GenericConfigGenerator
  */
class ConfigurationGenerator(modelFamily: String,
                             predictionType: String,
                             var genericConfig: GenericConfig)
    extends ConfigurationDefaults {

  import FamilyValidator._
  import ModelSelector._

  private val modelType: ModelSelector =
    modelTypeEvaluator(modelFamily, predictionType)
  private val family: FamilyValidator = familyTypeEvaluator(modelFamily)

  // Default configuration generation

  private var _instanceConfig = instanceConfig(modelFamily, predictionType)

  _instanceConfig.genericConfig = genericConfig

  /**
    * Helper method for copying a pre-defined InstanceConfig to a new instance.
    *
    * @param value InstanceConfig object
    */
  def setConfig(value: InstanceConfig): this.type = {
    _instanceConfig = value
    this
  }

  //Switch Config
  /**
    * Boolean switch for turning on naFill actions
    *
    * @note Default: On
    * @note HIGHLY RECOMMENDED TO LEAVE ON.
    */
  def naFillOn(): this.type = {
    _instanceConfig.switchConfig.naFillFlag = true
    this
  }

  /**
    * Boolean switch for turning off naFill actions
    *
    * @note Default: On
    * @note HIGHLY RECOMMENDED TO NOT TURN OFF
    */
  def naFillOff(): this.type = {
    _instanceConfig.switchConfig.naFillFlag = false
    this
  }

  /**
    * Boolean switch for setting the state of naFillFlag
    *
    * @param value Boolean
    *              (whether to execute filling of na values on the DataFrame's non-ignored fields)
    */
  def setNaFillFlag(value: Boolean): this.type = {
    _instanceConfig.switchConfig.naFillFlag = value
    this
  }

  /**
    * Boolean switch for turning variance filtering on
    *
    * @note Default: On
    */
  def varianceFilterOn(): this.type = {
    _instanceConfig.switchConfig.varianceFilterFlag = true
    this
  }

  /**
    * Boolean switch for turning variance filtering off
    *
    * @note Default: On
    */
  def varianceFilterOff(): this.type = {
    _instanceConfig.switchConfig.varianceFilterFlag = false
    this
  }

  /**
    * Boolean switch for setting the state of varianceFilterFlag
    *
    * @param value Boolean
    *              (whether or not to filter out fields from the feature vector that all have the same value)
    */
  def setVarianceFilterFlag(value: Boolean): this.type = {
    _instanceConfig.switchConfig.varianceFilterFlag = value
    this
  }

  /**
    * Boolean switch for turning outlier filtering on
    *
    * @note Default: Off
    */
  def outlierFilterOn(): this.type = {
    _instanceConfig.switchConfig.outlierFilterFlag = true
    this
  }

  /**
    * Boolean switch for turning outlier filtering off
    *
    * @note Default: Off
    */
  def outlierFilterOff(): this.type = {
    _instanceConfig.switchConfig.outlierFilterFlag = false
    this
  }

  /**
    * Boolean switch for setting the state of outlierFilterFlag
    *
    * @param value Boolean
    */
  def setOutlierFilterFlag(value: Boolean): this.type = {
    _instanceConfig.switchConfig.outlierFilterFlag = value
    this
  }

  /**
    * Boolean switch for turning Pearson filtering on
    *
    * @note Default: Off
    */
  def pearsonFilterOn(): this.type = {
    _instanceConfig.switchConfig.pearsonFilterFlag = true
    this
  }

  /**
    * Boolean switch for turning Pearson filtering off
    *
    * @note Default: Off
    */
  def pearsonFilterOff(): this.type = {
    _instanceConfig.switchConfig.pearsonFilterFlag = false
    this
  }

  /**
    * Boolean switch for setting the state of pearsonFilterFlag
    *
    * @param value Boolean
    */
  def setPearsonFilterFlag(value: Boolean): this.type = {
    _instanceConfig.switchConfig.pearsonFilterFlag = value
    this
  }

  /**
    * Boolean switch for turning Covariance filtering on
    *
    * @note Default: Off
    */
  def covarianceFilterOn(): this.type = {
    _instanceConfig.switchConfig.covarianceFilterFlag = true
    this
  }

  /**
    * Boolean switch for turning Covariance filtering off
    *
    * @note Default: Off
    */
  def covarianceFilterOff(): this.type = {
    _instanceConfig.switchConfig.covarianceFilterFlag = false
    this
  }

  /**
    * Boolean switch for setting the state of covarianceFilterFlag
    *
    * @param value Boolean
    */
  def setCovarianceFilterFlag(value: Boolean): this.type = {
    _instanceConfig.switchConfig.covarianceFilterFlag = value
    this
  }

  /**
    * Boolean switch for turning One Hot Encoding of string and character features on
    *
    * @note Default: Off for Tree based algorithms, On for all others.
    * @note Turning One Hot Encoding on for a tree-based algorithm (XGBoost, RandomForest, Trees, GBT) is not
    *       recommended.  Introducing synthetic dummy variables in a tree algorithm will force the creation of
    *       sparse tree splits.
    * @see See [[https://towardsdatascience.com/one-hot-encoding-is-making-your-tree-based-ensembles-worse-heres-why-d64b282b5769]]
    *      for a full explanation.
    */
  def oneHotEncodeOn(): this.type = {
    family match {
      case Trees =>
        println(
          "WARNING! OneHotEncoding set on a trees algorithm will likely create a poor model.  " +
            "Proceed at your own risk!"
        )
      case _ => None
    }
    _instanceConfig.switchConfig.oneHotEncodeFlag = true
    this
  }

  /**
    * Boolean switch for turning off One Hot Encoding
    *
    * @note Default: Off for Tree based algorithms, On for all others.
    */
  def oneHotEncodeOff(): this.type = {
    _instanceConfig.switchConfig.oneHotEncodeFlag = false
    this
  }

  /**
    * Boolean switch for setting the state of oneHotEncodeFlag
    *
    * @param value Boolean
    */
  def setOneHotEncodeFlag(value: Boolean): this.type = {
    if (value) oneHotEncodeOn()
    else oneHotEncodeOff()
    this
  }

  /**
    * Boolean switch for turning scaling On
    *
    * @note Default: Off for Tree based algorithms, On for all others.
    * @note For Tree based algorithms (RandomForest, XGBoost, GBT, Trees), it is not necessary (and can adversely
    *       affect the model performance) that this be turned on.
    */
  def scalingOn(): this.type = {
    _instanceConfig.switchConfig.scalingFlag = true
    this
  }

  /**
    * Boolean switch for turning scaling Off
    *
    * @note Default: Off for Tree based algorithms, On for all others.
    */
  def scalingOff(): this.type = {
    _instanceConfig.switchConfig.scalingFlag = false
    this
  }

  /**
    * Boolean switch for setting the state of the scalingFlag
    *
    * @param value Boolean
    */
  def setScalingFlag(value: Boolean): this.type = {
    _instanceConfig.switchConfig.scalingFlag = value
    this
  }

  /**
    * Boolean switch for setting featureInteraction on.
    * This setting will, in conjunction with the settings for featureInteraction elements in the config,
    * perform pair-wise product interactions of all elements of the feature vector, retaining either all or some
    * of those interactions for inclusion to the feature vector.
    * For classification tasks, InformationGain is used as the metric to compare inclusion (for modes other than 'all')
    * For regression tasks, Variance is used as the metric.
    * @since 0.6.2
    * @author Ben Wilson, Databricks
    */
  def featureInteractionOn(): this.type = {
    _instanceConfig.switchConfig.featureInteractionFlag = true
    this
  }

  /**
    * Boolean switch for turning featureInteraction off
    * @since 0.6.2
    * @author Ben Wilson, Databricks
    */
  def featureInteractionOff(): this.type = {
    _instanceConfig.switchConfig.featureInteractionFlag = false
    this
  }

  /**
    * Setter for defining the state of the featureInteractionFlag
    * @param value Boolean on/off
    * @since 0.6.2
    * @author Ben Wilson, Databricks
    */
  def setFeatureInteractionFlag(value: Boolean): this.type = {
    _instanceConfig.switchConfig.featureInteractionFlag = value
    this
  }

  /**
    * Boolean switch for setting the Data Prep Caching On
    *
    * @note Default: On
    * @note Depending on the size and partitioning of the data set, caching may or may not improve performance.
    */
  def dataPrepCachingOn(): this.type = {
    _instanceConfig.switchConfig.dataPrepCachingFlag = true
    this
  }

  /**
    * Boolean switch for setting the Data Prep Caching Off
    *
    * @note Default: On
    * @note Depending on the size and partitioning of the data set, caching may or may not improve performance.
    */
  def dataPrepCachingOff(): this.type = {
    _instanceConfig.switchConfig.dataPrepCachingFlag = false
    this
  }

  /**
    * Boolean switch for setting the state of DataPrepCachingFlag
    *
    * @param value Boolean
    */
  def setDataPrepCachingFlag(value: Boolean): this.type = {
    _instanceConfig.switchConfig.dataPrepCachingFlag = value
    this
  }

  /**
    * Boolean switch for setting Auto Stopping On
    *
    * @note Default: Off
    * @note Early stopping will invalidate the progress measurement system (due to non-determinism)
    *       Early termination will not occur immediately.  Futures objects already committed will continue to run, but
    *       no new actions will be enqueued when a stopping criteria is met.
    */
  def autoStoppingOn(): this.type = {
    _instanceConfig.switchConfig.autoStoppingFlag = true
    this
  }

  /**
    * Boolean switch for setting Auto Stopping Off
    *
    * @note Default: Off
    */
  def autoStoppingOff(): this.type = {
    _instanceConfig.switchConfig.autoStoppingFlag = false
    this
  }

  /**
    * Boolean switch for setting the state of autoStoppingFlag
    *
    * @param value Boolean
    */
  def setAutoStoppingFlag(value: Boolean): this.type = {
    _instanceConfig.switchConfig.autoStoppingFlag = value
    this
  }

  def setPipelineDebugFlag(value: Boolean): this.type = {
    _instanceConfig.switchConfig.pipelineDebugFlag = value
    this
  }

  def pipelineDebugFlagOn(value: Boolean): this.type = {
    _instanceConfig.switchConfig.pipelineDebugFlag = true
    this
  }

  def pipelineDebugFlagOff(value: Boolean): this.type = {
    _instanceConfig.switchConfig.pipelineDebugFlag = false
    this
  }

  // Feature Engineering Config

  /**
    * Setter for defining the number of concurrent threads allocated to performing asynchronous data prep tasks within
    * the feature engineering aspect of this application.
    * @param value Int: A value that must be greater than zero.
    * @note This value has an upper limit, depending on driver size, that will restrict the efficacy of the asynchronous
    *       tasks within the pool.  Setting this too high may cause cluster instability.
    * @author Ben Wilson, Databricks
    * @since 0.6.0
    * @throws IllegalArgumentException if a value less than or equal to zero is supplied.
    */
  @throws(classOf[IllegalArgumentException])
  def setDataPrepParallelism(value: Int): this.type = {

    require(value > 0, s"DataPrepParallelism must be greater than zero.")
    _instanceConfig.featureEngineeringConfig.dataPrepParallelism = value
    this
  }

  /**
    * Setter
    * Specifies the behavior of the naFill algorithm for numeric (continuous) fields.<br>
    * Values that are generated as potential fill candidates are set according to the available statistics that are
    * calculated from a df.summary() method.<br>
    * Available options are:<br>
    *     <i>"min", "25p", "mean", "median", "75p", or "max"</i>
    *
    * @param value String: member of allowable list.
    * @note Default: "mean"
    * @throws IllegalArgumentException if an invalid entry is made.
    */
  @throws(classOf[IllegalArgumentException])
  def setFillConfigNumericFillStat(value: String): this.type = {
    validateMembership(
      value,
      allowableNumericFillStats,
      "FillConfigNumericFillStat"
    )
    _instanceConfig.featureEngineeringConfig.numericFillStat = value
    this
  }

  /**
    * Setter
    * Specifies the behavior of the naFill algorithm for character (String, Char, Boolean, Byte, etc.) fields.
    * Generated through a df.summary() method<br>
    * Available options are:<br>
    *     <i>"min"</i> (least frequently occurring value)<br>
    *       or<br>
    *     <i>"max"</i> (most frequently occurring value)
    *
    * @param value String: member of allowable list
    * @note Default: "max"
    * @throws IllegalArgumentException if an invalid entry is made.
    */
  @throws(classOf[IllegalArgumentException])
  def setFillConfigCharacterFillStat(value: String): this.type = {
    validateMembership(
      value,
      allowableCharacterFillStats,
      "FillConfigCharacterFillStat"
    )
    _instanceConfig.featureEngineeringConfig.characterFillStat = value
    this
  }

  /**
    * Setter<br>
    * The threshold value that is used to detect, based on the supplied labelCol, the cardinality of the label through
    * a .distinct().count() being issued to the label column.  Values from this cardinality determination that are
    * above this setter's value will be considered to be a Regression Task, those below will be considered a
    * Classification Task.
    *
    * @note In the case of exceptions being thrown for incorrect type (detected a classifier, but intended usage is for
    *       a regression, lower this value.  Conversely, if a classification problem has a significant number of
    *       classes, above the default threshold of this setting (50), increase this value.)
    * @param value Int: Threshold value for the labelCol cardinality check.  Values above this setting will be
    *              determined to be a regression task; below to be a classification task.
    * @note Default: 50
    */
  @deprecated(
    "This setter, and the logic underlying it for automatically detecting modeling type, will be removed" +
      "in future versions, as it is now required to be specified for utilizing a ConfigurationGenerator Object."
  )
  def setFillConfigModelSelectionDistinctThreshold(value: Int): this.type = {
    _instanceConfig.featureEngineeringConfig.modelSelectionDistinctThreshold =
      value
    this
  }

  /**
    * Setter
    * <p>Configures the tails of a distribution to filter out, along with the ntile settings defined in:
    *   .setOutlierLowerFilterNTile() and/or .setOutlierUpperFilterNTile()
    * <p>Available Modes:<br>
    *   <i>"lower"</i> -> filters out rows from the data that are below the value set in
    *   ```.setOutlierLowerFilterNTile()```<br>
    *   <i>"upper"</i> -> filter out rows from the data that are above the the value set in
    *   ```.setOutlierUpperFilterNTile()```<br>
    *   <i>"both"</i> -> two-tailed filter that combines both an "upper" and "lower" filter.<br>
    *
    * </p>
    * </p>
    *
    * @param value String: Tailed direction setting for outlier filtering.
    * @note Default: "both"
    * @note This filter action is disabled by default.  Before enabling, please ensure the fields to be filtered are
    *       adequately reflected in the ```.setOutlierFieldsToIgnore()``` inverse selection, as well as verifying the
    *       general distribution of the fields that have outlier data in order to select an appropriate NTile value.
    *       <u>This feature should only be supplied in rare instances and a full understanding of the impacts that this
    *       filter may have should be understood before enabling it.</u>
    */
  def setOutlierFilterBounds(value: String): this.type = {
    validateMembership(
      value,
      allowableOutlierFilterBounds,
      "OutlierFilterBounds"
    )
    _instanceConfig.featureEngineeringConfig.outlierFilterBounds = value
    this
  }

  /**
    *Setter<br>
    * Defines the NTILE value of the distributions of feature fields below which rows that fall beneath this value will
    * be filtered from the data.
    *
    * @param value Double: Lower Threshold boundary NTILE for Outlier Filtering
    * @note Only used if Outlier filtering is set to 'On' and Filter Direction is either 'both' or 'lower'
    * @throws IllegalArgumentException if the value supplied is outside of the Range(0.0,1.0)
    */
  @throws(classOf[IllegalArgumentException])
  def setOutlierLowerFilterNTile(value: Double): this.type = {
    zeroToOneValidation(value, "OutlierLowerFilterNTile")
    _instanceConfig.featureEngineeringConfig.outlierLowerFilterNTile = value
    this
  }

  /**
    * Setter<br>
    *   Defines the NTILE value of the distributions of feature fields above which rows that fall above this value will
    *   be filtered from the data
    *
    * @param value Double: Upper Threshold boundary NTILE value for Outlier Filtering
    * @note Only used if Outlier filtering is set to 'On' and Filter Direction is either 'both' or 'upper'
    * @throws IllegalArgumentException if the value supplied is outside of the Range(0.0,1.0)
    */
  @throws(classOf[IllegalArgumentException])
  def setOutlierUpperFilterNTile(value: Double): this.type = {
    zeroToOneValidation(value, "OutlierUpperFilterNTile")
    _instanceConfig.featureEngineeringConfig.outlierUpperFilterNTile = value
    this
  }

  /**
    *Setter<br>
    *   Defines the precision (RSD) in which each field's cardinality is calculated through the use of
    *   ```approx_count_distinct``` SparkSQL function.  Lower values specify higher accuracy, but consume
    *   more computational resources.
    *
    * @param value Double: In range of 0.0, 1.0
    * @note A Value of 0.0 will be an exact computation of distinct values.  Therefore, all data must be shuffled,
    *       which is an expensive task.
    * @see [[https://en.wikipedia.org/wiki/Coefficient_of_variation]] for explanation of RSD
    * @throws IllegalArgumentException if the value supplied is outside of the Range(0.0, 1.0)
    */
  @throws(classOf[IllegalArgumentException])
  def setOutlierFilterPrecision(value: Double): this.type = {
    zeroToOneValidation(value, "OutlierFilterPrecision")
    if (value == 0.0)
      println(
        "Warning! Precision of 0 is an exact calculation of quantiles and may not be performant!"
      )
    _instanceConfig.featureEngineeringConfig.outlierFilterPrecision = value
    this
  }

  /**
    * Setter<br>
    *   Defines the determination of whether to classify a numeric field as ordinal (categorical) or
    *   continuous.
    *
    * @param value Int: Threshold for distinct counts within a numeric feature field.
    * @note Continuous data fields are eligible for outlier filtering.  Categorical fields are not, and if below
    *       cardinality thresholds set by this value setter, those fields will be ignored by the filtering action.
    */
  def setOutlierContinuousDataThreshold(value: Int): this.type = {
    if (value < 50)
      println(
        "Warning! Values less than 50 may indicate ordinal (categorical numeric) data!"
      )
    _instanceConfig.featureEngineeringConfig.outlierContinuousDataThreshold =
      value
    this
  }

  /**
    * Setter<br>
    *   Defines an Array of fields to be ignored from outlier filtering.
    *
    * @param value Array[String]: field names to be ignored from outlier filtering.
    */
  def setOutlierFieldsToIgnore(value: Array[String]): this.type = {
    _instanceConfig.featureEngineeringConfig.outlierFieldsToIgnore = value
    this
  }

  /**
    * Setter<br>
    *   Selection for filter statistic to be used in Pearson Filtering.<br>
    *     Available modes: "pvalue", "degreesFreedom", or "pearsonStat"
    *
    * @note Default: pearsonStat
    * @param value String: one of available modes.
    * @throws IllegalArgumentException if the value provided is not in available modes list.
    */
  @throws(classOf[IllegalArgumentException])
  def setPearsonFilterStatistic(value: String): this.type = {
    validateMembership(
      value,
      allowablePearsonFilterStats,
      "PearsonFilterStatistic"
    )
    _instanceConfig.featureEngineeringConfig.pearsonFilterStatistic = value
    this
  }

  /**
    * Setter<br>
    * Controls which direction of correlation values to filter out.  Allowable modes: <br>
    *   "greater" or "lesser"
    *
    * @note Default: greater
    * @param value String: one of available modes
    * @throws IllegalArgumentException if the value provided is not in available modes list.
    */
  @throws(classOf[IllegalArgumentException])
  def setPearsonFilterDirection(value: String): this.type = {
    validateMembership(
      value,
      allowablePearsonFilterDirections,
      "PearsonFilterDirection"
    )
    _instanceConfig.featureEngineeringConfig.pearsonFilterDirection = value
    this
  }

  /**
    * Setter <br>
    *   Controls the Pearson manual filter value, if the PearsonFilterMode is set to "manual"<br>
    *
    *     @example with .setPearsonFilterMode("manual") and .setPearsonFilterDirection("greater") <br>
    *              the removal of fields that have a pearson correlation coefficient result above this <br>
    *              value will be dropped from modeling runs.
    * @param value Double: A value that is used as a cut-off point to filter fields whose correlation statistic is
    *              either above or below will be culled from the feature vector.
    */
  def setPearsonFilterManualValue(value: Double): this.type = {
    _instanceConfig.featureEngineeringConfig.pearsonFilterManualValue = value
    this
  }

  /**
    * Setter <br>
    *   Controls whether to use "auto" mode (using the PearsonAutoFilterNTile) or "manual" mode (using the <br>
    *     PearsonFilterManualValue) to cull fields from the feature vector.
    *
    * @param value String: either "auto" or "manual"
    * @note Default: "auto"
    * @throws IllegalArgumentException if the value provided is not in available modes list (auto and manual)
    */
  @throws(classOf[IllegalArgumentException])
  def setPearsonFilterMode(value: String): this.type = {
    validateMembership(value, allowablePearsonFilterModes, "PearsonFilterMode")
    _instanceConfig.featureEngineeringConfig.pearsonFilterMode = value
    this
  }

  /**
    * Setter <br>
    *   Provides the ntile threshold above or below which (depending on PearsonFilterDirection setting) fields will<br>
    *     be removed, depending on the distribution of pearson statistics from all feature columns.
    *
    * @note WARNING - this feature is ONLY recommended to be used for exploratory development work.
    * @note Default: 0.75 (Q3)
    * @param value Double: In range of (0.0, 1.0)
    * @throws IllegalArgumentException if the value provided is outside of the range of (0.0, 1.0)
    */
  @throws(classOf[IllegalArgumentException])
  def setPearsonAutoFilterNTile(value: Double): this.type = {
    zeroToOneValidation(value, "PearsonAutoFilterNTile")
    _instanceConfig.featureEngineeringConfig.pearsonAutoFilterNTile = value
    this
  }

  /**
    * Setter<br>
    *   Covariance Cutoff for specifying the feature-to-feature correlation statistic lower cutoff boundary
    *
    * @example For feature columns A, B, and C, if A->B is 0.02, A->C is 0.1, B->C is 0.85, with a value set of 0.05,
    *          <br> Column A would be removed from the feature vector for having a low value of the correlation
    *          statistic.
    * @param value Double: Threshold Cutoff Value
    * @note Default: -0.99
    * @note WARNING This setting is not recommended to be used in a production use case and is only potentially
    *       useful for data exploration and experimentation.
    * @note WARNING the lower threshold boundary for correlation is less frequently used.  Filtering of auto-correlated
    *       features is done primarily through .setCovarianceCutoffHigh values lower than the default of 0.99
    * @throws IllegalArgumentException if the value is <= -1.0
    */
  @throws(classOf[IllegalArgumentException])
  def setCovarianceCutoffLow(value: Double): this.type = {
    require(
      value > -1.0,
      s"Covariance Cutoff Low value $value is outside of allowable range.  Value must be " +
        s"greater than -1.0."
    )
    _instanceConfig.featureEngineeringConfig.covarianceCorrelationCutoffLow =
      value
    this
  }

  /**
    * Setter<br>
    *   Covariance Cutoff for specifying the feature-to-feature correlation statistic upper cutoff boundary
    *
    * @example For feature columns A, B, and C, if A<->B is 0.02, A<->C is 0.1, B<->C is 0.85, with a value set of 0.8,
    *          <br> Column C would be removed from the feature vector for having a high value of the correlation
    *          statistic.
    * @param value Double: Threshold Cutoff Value
    * @note Default: 0.99
    * @note WARNING This setting is not recommended to be used in a production use case and is only potentially
    *       useful for data exploration and experimentation.
    * @throws IllegalArgumentException if the value is <= -1.0
    */
  @throws(classOf[IllegalArgumentException])
  def setCovarianceCutoffHigh(value: Double): this.type = {
    require(
      value < 1.0,
      s"Covariance Cutoff High value $value is outside of allowable range.  Value must be " +
        s"less than 1.0."
    )
    _instanceConfig.featureEngineeringConfig.covarianceCorrelationCutoffHigh =
      value
    this
  }

  def setScalingType(value: String): this.type = {
    validateMembership(value, allowableScalers, "ScalingType")
    _instanceConfig.featureEngineeringConfig.scalingType = value
    this
  }

  def setScalingMin(value: Double): this.type = {
    _instanceConfig.featureEngineeringConfig.scalingMin = value
    this
  }

  def setScalingMax(value: Double): this.type = {
    _instanceConfig.featureEngineeringConfig.scalingMax = value
    this
  }

  def setScalingStandardMeanFlagOn(): this.type = {
    _instanceConfig.featureEngineeringConfig.scalingStandardMeanFlag = true
    this
  }

  def setScalingStandardMeanFlagOff(): this.type = {
    _instanceConfig.featureEngineeringConfig.scalingStandardMeanFlag = false
    this
  }

  def setScalingStandardMeanFlag(value: Boolean): this.type = {
    _instanceConfig.featureEngineeringConfig.scalingStandardMeanFlag = value
    this
  }

  def setScalingStdDevFlagOn(): this.type = {
    _instanceConfig.featureEngineeringConfig.scalingStdDevFlag = true
    this
  }

  def setScalingStdDevFlagOff(): this.type = {
    _instanceConfig.featureEngineeringConfig.scalingStdDevFlag = false
    this
  }

  def setScalingStdDevFlag(value: Boolean): this.type = {
    _instanceConfig.featureEngineeringConfig.scalingStdDevFlag = value
    this
  }

  def setScalingPNorm(value: Double): this.type = {
    require(
      value >= 1.0,
      s"pNorm value: $value is invalid. Value must be greater than or equal to 1.0."
    )
    _instanceConfig.featureEngineeringConfig.scalingPNorm = value
    this
  }

  /**
    * Setter for determining the mode of operation for inclusion of interacted features.
    * Modes are:
    *   - all -> Includes all interactions between all features (after string indexing of categorical values)
    *   - optimistic -> If the Information Gain / Variance, as compared to at least ONE of the parents of the interaction
    *       is above the threshold set by featureInteractionTargetInteractionPercentage
    *         (e.g. if IG of left parent is 0.5 and right parent is 0.9, with threshold set at 10, if the interaction
    *         between these two parents has an IG of 0.42, it would be rejected, but if it was 0.46, it would be kept)
    *   - strict -> the threshold percentage must be met for BOTH parents.
    *         (in the above example, the IG for the interaction would have to be > 0.81 in order to be included in
    *         the feature vector).
    * @param value String -> one of: 'all', 'optimistic', or 'strict'
    * @throws IllegalArgumentException if the specified value submitted is not permitted
    * @since 0.6.2
    * @author Ben Wilson, Databricks
    */
  @throws(classOf[IllegalArgumentException])
  def setFeatureInteractionRetentionMode(value: String): this.type = {
    validateMembership(
      value,
      allowableFeatureInteractionModes,
      "featureInteractionRetentionMode"
    )
    _instanceConfig.featureEngineeringConfig.featureInteractionRetentionMode =
      value
    this
  }

  /**
    * Setter for determining the behavior of continuous feature columns.  In order to calculate Entropy for a continuous
    * variable, the distribution must be converted to nominal values for estimation of per-split information gain.
    * This setting defines how many nominal categorical values to create out of a continuously distributed feature
    * in order to calculate Entropy.
    * @param value Int -> must be greater than 1
    * @throws IllegalArgumentException if the value specified is <= 1
    * @since 0.6.2
    * @author Ben Wilson, Databricks
    */
  def setFeatureInteractionContinuousDiscretizerBucketCount(
    value: Int
  ): this.type = {
    require(
      value > 1,
      s"FeatureInteractionContinuousDiscretizerBucketCount must be greater than 1."
    )
    _instanceConfig.featureEngineeringConfig.featureInteractionContinuousDiscretizerBucketCount =
      value
    this
  }

  /**
    * Setter for configuring the concurrent count for scoring of feature interaction candidates.
    * Due to the nature of these operations, the configuration here may need to be set differently to that of
    * the modeling and general feature engineering phases of the toolkit.  This is highly dependent on the row
    * count of the data set being submitted.
    * @param value Int -> must be greater than 0
    * @since 0.6.2
    * @author Ben Wilson, Databricks
    * @throws IllegalArgumentException if the value is < 1
    */
  @throws(classOf[IllegalArgumentException])
  def setFeatureInteractionParallelism(value: Int): this.type = {
    require(
      value >= 1,
      s"FeatureInteractionParallelism must be set to a value >= 1."
    )
    _instanceConfig.featureEngineeringConfig.featureInteractionParallelism =
      value
    this
  }

  /**
    * Setter for establishing the minimum acceptable InformationGain or Variance allowed for an interaction
    * candidate based on comparison to the scores of its parents.
    * @param value Double in range of -inf -> inf
    * @since 0.6.2
    * @author Ben Wilson, Databricks
    */
  def setFeatureInteractionTargetInteractionPercentage(
    value: Double
  ): this.type = {
    _instanceConfig.featureEngineeringConfig.featureInteractionTargetInteractionPercentage =
      value
    this
  }

  def setFeatureImportanceCutoffType(value: String): this.type = {
    validateMembership(
      value,
      allowableFeatureImportanceCutoffTypes,
      "FeatureImportanceCufoffType"
    )
    _instanceConfig.featureEngineeringConfig.featureImportanceCutoffType = value
    this
  }

  def setFeatureImportanceCutoffValue(value: Double): this.type = {
    _instanceConfig.featureEngineeringConfig.featureImportanceCutoffValue =
      value
    this
  }

  def setDataReductionFactor(value: Double): this.type = {
    zeroToOneValidation(value, "DateReductionFactor")
    _instanceConfig.featureEngineeringConfig.dataReductionFactor = value
    this
  }

  /**
    * Setter switch for turning cardinality switch on
    * This switch is intended to set whether the a cardinality check is performed on StringIndexed columns
    *
    * @note Default: true
    * @since 0.5.2
    * @author Ben Wilson, Databricks
    */
  def cardinalitySwitchOn(): this.type = {
    _instanceConfig.featureEngineeringConfig.cardinalitySwitch = true
    this
  }

  /**
    * Setter switch for turning cardinality switch off.
    *
    * @note Not recommended for exploratory data set features.
    * @note Default: true
    * @since 0.5.2
    * @author Ben Wilson, Databricks
    */
  def cardinalitySwitchOff(): this.type = {
    _instanceConfig.featureEngineeringConfig.cardinalitySwitch = false
    this
  }

  /**
    * Setter for direct override of the cardinality switch
    *
    * @note Default: true
    * @param value: Boolean
    * @since 0.5.2
    * @author Ben Wilson, Databricks
    */
  def setFillConfigCardinalitySwitch(value: Boolean): this.type = {
    _instanceConfig.featureEngineeringConfig.cardinalitySwitch = value
    this
  }

  /**
    * Setter for specifying the mode of cardinality checking [either "approx" for approximate distinct or "exact"]
    *
    * @param value String: either "approx" or "exact"
    * @note Default - exact
    * @throws IllegalArgumentException if a mode other than exact or approx is specified.
    * @since 0.5.2
    * @author Ben Wilson, Databricks
    */
  @throws(classOf[IllegalArgumentException])
  def setFillConfigCardinalityType(value: String): this.type = {
    validateMembership(
      value,
      allowableCardinalilties,
      "fillConfigCardinalityType"
    )
    _instanceConfig.featureEngineeringConfig.cardinalityType = value
    this
  }

  /**
    * Setter for overriding the default cardinality limit when validating whether a field should be considered for
    * OneHotEncoding or StringIndexing
    *
    * @param value Int: The value at above which a field will be declared to be of too high a cardinality for StringIndexing or OneHotEncoding
    * @note Default: 200
    * @throws java.lang.IllegalArgumentException if the number is <= to 0
    * @since 0.5.2
    * @author Ben Wilson, Databricks
    */
  @throws(classOf[IllegalArgumentException])
  def setFillConfigCardinalityLimit(value: Int): this.type = {
    require(value > 0, s"Cardinality limit must be greater than 0")
    _instanceConfig.featureEngineeringConfig.cardinalityLimit = value
    this
  }

  /**
    * Setter for defining the precision calculation when in "approx" mode for cardinalityType.  Must be in range 0 -> 1
    *
    * @param value Double: The precision for approximate distinct calculations for cardinality purposes
    * @throws java.lang.IllegalArgumentException if the Double supplied is outside of the range of 0 -> 1
    * @since 0.5.2
    * @author Ben Wilson, Databricks
    */
  @throws(classOf[IllegalArgumentException])
  def setFillConfigCardinalityPrecision(value: Double): this.type = {
    require(value >= 0.0, s"Precision must be greater than or equal to 0.")
    require(value <= 1.0, s"Precision must be less than or equal to 1.")
    _instanceConfig.featureEngineeringConfig.cardinalityPrecision = value
    this
  }

  /**
    * Setter for the cardinality check mode to be used.  Available modes are "warn" and "silent".
    * In "warn" mode, an exception will be thrown if the cardinality for a categorical column is above the threshold.
    * In "silent" mode, the field will be ignored from processing and will not be included in the feature vector.
    *
    * @note Default: "silent"
    * @param value String: either "warn" or "silent"
    * @throws IllegalArgumentException if the mode supplied is not either "warn" or "silent"
    * @since 0.5.2
    * @author Ben Wilson, Databricks
    */
  @throws(classOf[IllegalArgumentException])
  def setFillConfigCardinalityCheckMode(value: String): this.type = {
    validateMembership(
      value,
      allowableCategoricalFilterModes,
      "fillConfigCardinalityCheckMode"
    )
    _instanceConfig.featureEngineeringConfig.cardinalityCheckMode = value
    this
  }

  /**
    * Setter for defining the precision for calculating the model type as per the label column
    * @note setting this value to zero (0) for a large regression problem will incur a long processing time and
    *       an expensive shuffle.
    * @param value Double: Precision accuracy for approximate distinct calculation.
    * @throws java.lang.AssertionError If the value is outside of the allowable range of {0, 1}
    * @since 0.5.2
    * @author Ben Wilson, Databricks
    */
  @throws(classOf[AssertionError])
  def setFillConfigFilterPrecision(value: Double): this.type = {
    require(
      value >= 0,
      s"Filter Precision for NA Fill must be greater than or equal to 0."
    )
    require(
      value <= 1,
      s"Filter Precision for NA Fill must be less than or equal to 1."
    )
    _instanceConfig.featureEngineeringConfig.filterPrecision = value
    this
  }

  /**
    * Setter for providing a map of [Column Name -> String Fill Value] for manual by-column overrides.  Any non-specified
    * fields in this map will utilize the "auto" statistics-based fill paradigm to calculate and fill any NA values
    * in non-numeric columns.
    * @note if naFillMode is specified as using Map Fill modes, this setter or the numeric na fill map MUST be set.
    * @note If fields are specified in here that are not part of the DataFrame's schema, an exception will be thrown.
    * @param value Map[String, String]: Column Name as String -> Fill Value as String
    * @since 0.5.2
    * @author Ben Wilson, Databricks
    */
  def setFillConfigCategoricalNAFillMap(
    value: Map[String, String]
  ): this.type = {
    _instanceConfig.featureEngineeringConfig.categoricalNAFillMap = value
    this
  }

  /**
    * Setter for providing a map of [Column Name -> AnyVal Fill Value] (must be numeric). Any non-specified
    * fields in this map will utilize the "auto" statistics-based fill paradigm to calculate and fill any NA values
    * in numeric columns.
    * @note if naFillMode is specified as using Map Fill modes, this setter or the categorical na fill map MUST be set.
    * @note If fields are specified in here that are not part of the DataFrame's schema, an exception will be thrown.
    * @param value Map[String, AnyVal]: Column Name as String -> Fill Numeric Type Value
    * @since 0.5.2
    * @author Ben Wilson, Databricks
    */
  def setFillConfigNumericNAFillMap(value: Map[String, AnyVal]): this.type = {
    _instanceConfig.featureEngineeringConfig.numericNAFillMap = value
    this
  }

  /**
    * Setter for providing a 'blanket override' value (fill all found categorical columns' missing values with this
    * specified value).
    * @param value String: A value to fill all categorical na values in the DataFrame with.
    * @since 0.5.2
    * @author Ben Wilson, Databricks
    */
  def setFillConfigCharacterNABlanketFillValue(value: String): this.type = {
    _instanceConfig.featureEngineeringConfig.characterNABlanketFillValue = value
    this
  }

  /**
    * Setter for providing a 'blanket override'  value (fill all found numeric columns' missing values with this
    * specified value)
    * @param value Double: A value to fill all numeric na value in the DataFrame with.
    * @since 0.5.2
    * @author Ben Wilson, Databricks
    */
  def setFillConfigNumericNABlanketFillValue(value: Double): this.type = {
    _instanceConfig.featureEngineeringConfig.numericNABlanketFillValue = value
    this
  }

  /**
    * Mode for na fill<br>
    *                Available modes: <br>
    *                  <i>auto</i> : Stats-based na fill for fields.  Usage of .setNumericFillStat and
    *                  .setCharacterFillStat will inform the type of statistics that will be used to fill.<br>
    *                  <i>mapFill</i> : Custom by-column overrides to 'blanket fill' na values on a per-column
    *                  basis.  The categorical (string) fields are set via .setCategoricalNAFillMap while the
    *                  numeric fields are set via .setNumericNAFillMap.<br>
    *                  <i>blanketFillAll</i> : Fills all fields based on the values specified by
    *                  .setCharacterNABlanketFillValue and .setNumericNABlanketFillValue.  All NA's for the
    *                  appropriate types will be filled in accordingly throughout all columns.<br>
    *                  <i>blanketFillCharOnly</i> Will use statistics to fill in numeric fields, but will replace
    *                  all categorical character fields na values with a blanket fill value. <br>
    *                  <i>blanketFillNumOnly</i> Will use statistics to fill in character fields, but will replace
    *                  all numeric fields na values with a blanket value.
    * @throws IllegalArgumentException if the mods specified is not supported.
    * @param value String: Mode for NA Fill
    * @since 0.5.2
    * @author Ben Wilson, Databricks
    */
  @throws(classOf[IllegalArgumentException])
  def setFillConfigNAFillMode(value: String): this.type = {
    validateMembership(value, allowableNAFillModes, "fillConfigNAFillMode")
    _instanceConfig.featureEngineeringConfig.naFillMode = value
    this
  }

  /**
    * Algorithm Config
    */
  def setStringBoundaries(value: Map[String, List[String]]): this.type = {
    validateStringBoundariesKeys(modelType, value)
    _instanceConfig.algorithmConfig.stringBoundaries = value
    this
  }

  def setNumericBoundaries(value: Map[String, (Double, Double)]): this.type = {
    validateNumericBoundariesValues(value)
    validateNumericBoundariesKeys(modelType, value)
    _instanceConfig.algorithmConfig.numericBoundaries = value
    this
  }

  /**
    * Tuner Config
    */
  def setTunerAutoStoppingScore(value: Double): this.type = {
    _instanceConfig.tunerConfig.tunerAutoStoppingScore = value
    this
  }

  def setTunerParallelism(value: Int): this.type = {
    if (value > 30)
      println(
        "WARNING - Setting Tuner Parallelism greater than 30 could put excessive stress on the " +
          "Driver.  Ensure driver is monitored for stability."
      )
    _instanceConfig.tunerConfig.tunerParallelism = value
    this
  }

  def setTunerKFold(value: Int): this.type = {
<<<<<<< HEAD
    if (value < 2)
      println(
        "WARNING - Setting KFold < 2 may result in a poorly generalized tuning run due to " +
          "over-fitting within a particular train/test split."
      )
=======
>>>>>>> f03b692e
    _instanceConfig.tunerConfig.tunerKFold = value
    this
  }

  def setTunerTrainPortion(value: Double): this.type = {
    require(
      value > 0.0 & value < 1.0,
      s"TunerTrainPortion must be within the range of 0.0 to 1.0."
    )
    if (value < 0.5)
      println(
        s"WARNING - setting TunerTrainPortion below 0.5 may result in a poorly fit model.  Best" +
          s" practices guidance typically adheres to a 0.7 or 0.8 test/train ratio."
      )
    _instanceConfig.tunerConfig.tunerTrainPortion = value
    this
  }

  def setTunerTrainSplitMethod(value: String): this.type = {
    validateMembership(
      value,
      allowableTrainSplitMethods,
      "TunerTrainSplitMethod"
    )
    _instanceConfig.tunerConfig.tunerTrainSplitMethod = value
    this
  }

  /**
    * Setter - for setting the name of the Synthetic column name
    *
    * @param value String: A column name that is uniquely not part of the main DataFrame
    * @since 0.5.1
    * @author Ben Wilson
    */
  def setTunerKSampleSyntheticCol(value: String): this.type = {
    _instanceConfig.tunerConfig.tunerKSampleSyntheticCol = value
    this
  }

  /**
    * Setter for specifying the number of K-Groups to generate in the KMeans model
    *
    * @param value Int: number of k groups to generate
    * @return this
    */
  def setTunerKSampleKGroups(value: Int): this.type = {
    _instanceConfig.tunerConfig.tunerKSampleKGroups = value
    this
  }

  /**
    * Setter for specifying the maximum number of iterations for the KMeans model to go through to converge
    *
    * @param value Int: Maximum limit on iterations
    * @return this
    */
  def setTunerKSampleKMeansMaxIter(value: Int): this.type = {
    _instanceConfig.tunerConfig.tunerKSampleKMeansMaxIter = value
    this
  }

  /**
    * Setter for Setting the tolerance for KMeans (must be >0)
    *
    * @param value The tolerance value setting for KMeans
    * @see reference: [[http://spark.apache.org/docs/latest/api/scala/index.html#org.apache.spark.ml.clustering.KMeans]]
    *      for further details.
    * @return this
    * @throws IllegalArgumentException() if a value less than 0 is entered
    */
  @throws(classOf[IllegalArgumentException])
  def setTunerKSampleKMeansTolerance(value: Double): this.type = {
    require(
      value > 0,
      s"KMeans tolerance value ${value.toString} is out of range.  Must be > 0."
    )
    _instanceConfig.tunerConfig.tunerKSampleKMeansTolerance = value
    this
  }

  /**
    * Setter for which distance measurement to use to calculate the nearness of vectors to a centroid
    *
    * @param value String: Options -> "euclidean" or "cosine" Default: "euclidean"
    * @return this
    * @throws IllegalArgumentException() if an invalid value is entered
    */
  @throws(classOf[IllegalArgumentException])
  def setTunerKSampleKMeansDistanceMeasurement(value: String): this.type = {
    validateMembership(
      value,
      allowableKMeansDistanceMeasurements,
      "tunerKSampleKMeansDistanceMeasurement"
    )
    _instanceConfig.tunerConfig.tunerKSampleKMeansDistanceMeasurement = value
    this
  }

  /**
    * Setter for a KMeans seed for the clustering algorithm
    *
    * @param value Long: Seed value
    * @return this
    */
  def setTunerKSampleKMeansSeed(value: Long): this.type = {
    _instanceConfig.tunerConfig.tunerKSampleKMeansSeed = value
    this
  }

  /**
    * Setter for the internal KMeans column for cluster membership attribution
    *
    * @param value String: column name for internal algorithm column for group membership
    * @return this
    */
  def setTunerKSampleKMeansPredictionCol(value: String): this.type = {
    _instanceConfig.tunerConfig.tunerKSampleKMeansPredictionCol = value
    this
  }

  /**
    * Setter for Configuring the number of Hash Tables to use for MinHashLSH
    *
    * @param value Int: Count of hash tables to use
    * @see [[http://spark.apache.org/docs/latest/api/scala/index.html#org.apache.spark.ml.feature.MinHashLSH]]
    *     for more information
    * @return this
    */
  def setTunerKSampleLSHHashTables(value: Int): this.type = {
    _instanceConfig.tunerConfig.tunerKSampleLSHHashTables = value
    this
  }

  def setTunerKSampleLSHSeed(value: Long): this.type = {
    _instanceConfig.tunerConfig.tunerKSampleLSHSeed = value
    this
  }

  /**
    * Setter for the internal LSH output hash information column
    *
    * @param value String: column name for the internal MinHashLSH Model transformation value
    * @return this
    */
  def setTunerKSampleLSHOutputCol(value: String): this.type = {
    _instanceConfig.tunerConfig.tunerKSampleLSHOutputCol = value
    this
  }

  /**
    * Setter for how many vectors to find in adjacency to the centroid for generation of synthetic data
    *
    * @note the higher the value set here, the higher the variance in synthetic data generation
    * @param value Int: Number of vectors to find nearest each centroid within the class
    * @return this
    */
  def setTunerKSampleQuorumCount(value: Int): this.type = {
    _instanceConfig.tunerConfig.tunerKSampleQuorumCount = value
    this
  }

  /**
    * Setter for minimum threshold for vector indexes to mutate within the feature vector.
    *
    * @note In vectorMutationMethod "fixed" this sets the fixed count of how many vector positions to mutate.
    *       In vectorMutationMethod "random" this sets the lower threshold for 'at least this many indexes will
    *       be mutated'
    * @param value The minimum (or fixed) number of indexes to mutate.
    * @return this
    */
  def setTunerKSampleMinimumVectorCountToMutate(value: Int): this.type = {
    _instanceConfig.tunerConfig.tunerKSampleMinimumVectorCountToMutate = value
    this
  }

  /**
    * Setter for the Vector Mutation Method
    *
    * @note Options:
    *       "fixed" - will use the value of minimumVectorCountToMutate to select random indexes of this number of indexes.
    *       "random" - will use this number as a lower bound on a random selection of indexes between this and the vector length.
    *       "all" - will mutate all of the vectors.
    * @param value String - the mode to use.
    * @return this
    * @throws IllegalArgumentException() if the mode is not supported.
    */
  @throws(classOf[IllegalArgumentException])
  def setTunerKSampleVectorMutationMethod(value: String): this.type = {
    validateMembership(
      value,
      allowableVectorMutationMethods,
      "tunerKSampleVectorMutationMethod"
    )
    _instanceConfig.tunerConfig.tunerKSampleVectorMutationMethod = value
    this
  }

  /**
    * Setter for the Mutation Mode of the feature vector individual values
    *
    * @note Options:
    *       "weighted" - uses weighted averaging to scale the euclidean distance between the centroid vector and mutation candidate vectors
    *       "random" - randomly selects a position on the euclidean vector between the centroid vector and the candidate mutation vectors
    *       "ratio" - uses a ratio between the values of the centroid vector and the mutation vector    *
    * @param value String: the mode to use.
    * @return this
    * @throws IllegalArgumentException() if the mode is not supported.
    */
  @throws(classOf[IllegalArgumentException])
  def setTunerKSampleMutationMode(value: String): this.type = {
    validateMembership(
      value,
      allowableMutationModes,
      "tunerKSampleMutationMode"
    )
    _instanceConfig.tunerConfig.tunerKSampleMutationMode = value
    this
  }

  /**
    * Setter for specifying the mutation magnitude for the modes 'weighted' and 'ratio' in mutationMode
    *
    * @param value Double: value between 0 and 1 for mutation magnitude adjustment.
    * @note the higher this value, the closer to the centroid vector vs. the candidate mutation vector the synthetic row data will be.
    * @return this
    * @throws IllegalArgumentException() if the value specified is outside of the range (0, 1)
    */
  @throws(classOf[IllegalArgumentException])
  def setTunerKSampleMutationValue(value: Double): this.type = {
    require(
      value > 0 & value < 1,
      s"Mutation Value must be between 0 and 1. Value $value is not permitted."
    )
    _instanceConfig.tunerConfig.tunerKSampleMutationValue = value
    this
  }

  /**
    * Setter - for determining the label balance approach mode.
    *
    * @note Available modes: <br>
    *         <i>'match'</i>: Will match all smaller class counts to largest class count.  [WARNING] - May significantly increase memory pressure!<br>
    *         <i>'percentage'</i> Will adjust smaller classes to a percentage value of the largest class count.
    *         <i>'target'</i> Will increase smaller class counts to a fixed numeric target of rows.
    * @param value String: one of: 'match', 'percentage' or 'target'
    * @note Default: "percentage"
    * @since 0.5.1
    * @author Ben Wilson
    * @throws IllegalArgumentException if the provided mode is not supported.
    */
  @throws(classOf[IllegalArgumentException])
  def setTunerKSampleLabelBalanceMode(value: String): this.type = {
    validateMembership(
      value,
      allowableLabelBalanceModes,
      "tunerKSampleLabelBalanceMode"
    )
    _instanceConfig.tunerConfig.tunerKSampleLabelBalanceMode = value
    this
  }

  /**
    * Setter - for overriding the cardinality threshold exception threshold.  [WARNING] increasing this value on
    * a sufficiently large data set could incur, during runtime, excessive memory and cpu pressure on the cluster.
    *
    * @param value Int: the limit above which an exception will be thrown for a classification problem wherein the
    *              label distinct count is too large to successfully generate synthetic data.
    * @note Default: 20
    * @since 0.5.1
    * @author Ben Wilson
    */
  def setTunerKSampleCardinalityThreshold(value: Int): this.type = {
    _instanceConfig.tunerConfig.tunerKSampleCardinalityThreshold = value
    this
  }

  /**
    * Setter - for specifying the percentage ratio for the mode 'percentage' in setLabelBalanceMode()
    *
    * @param value Double: A fractional double in the range of 0.0 to 1.0.
    * @note Setting this value to 1.0 is equivalent to setting the label balance mode to 'match'
    * @note Default: 0.2
    * @since 0.5.1
    * @author Ben Wilson
    * @throws UnsupportedOperationException() if the provided value is outside of the range of 0.0 -> 1.0
    */
  @throws(classOf[UnsupportedOperationException])
  def setTunerKSampleNumericRatio(value: Double): this.type = {
    require(
      value <= 1.0 & value > 0.0,
      s"Invalid Numeric Ratio entered!  Must be between 0 and 1." +
        s"${value.toString} is not valid."
    )
    _instanceConfig.tunerConfig.tunerKSampleNumericRatio = value
    this
  }

  /**
    * Setter - for specifying the target row count to generate for 'target' mode in setLabelBalanceMode()
    *
    * @param value Int: The desired final number of rows per minority class label
    * @note [WARNING] Setting this value to too high of a number will greatly increase runtime and memory pressure.
    * @since 0.5.1
    * @author Ben Wilson
    */
  def setTunerKSampleNumericTarget(value: Int): this.type = {
    _instanceConfig.tunerConfig.tunerKSampleNumericTarget = value
    this
  }

  def setTunerTrainSplitChronologicalColumn(value: String): this.type = {
    _instanceConfig.tunerConfig.tunerTrainSplitChronologicalColumn = value
    if (value.length > 0) {
      val updatedFieldsToIgnore = genericConfig.fieldsToIgnoreInVector ++ Array(
        value
      )
      genericConfig.fieldsToIgnoreInVector = updatedFieldsToIgnore
    }
    this
  }

  def setTunerTrainSplitChronologicalRandomPercentage(
    value: Double
  ): this.type = {
    if (value > 10)
      println(
        "[WARNING] TunerTrainSplitChronologicalRandomPercentage setting this value above 10 " +
          "percent will cause significant per-run train/test skew and variability in row counts during training.  " +
          "Use higher values only if this is desired."
      )
    _instanceConfig.tunerConfig.tunerTrainSplitChronologicalRandomPercentage =
      value
    this
  }

  def setTunerSeed(value: Long): this.type = {
    _instanceConfig.tunerConfig.tunerSeed = value
    this
  }

  def setTunerFirstGenerationGenePool(value: Int): this.type = {
    if (value < 10)
      println(
        "[WARNING] TunerFirstGenerationGenePool values of less than 10 may not find global minima" +
          "for hyperparameters.  Consider setting the value > 30 for best performance."
      )
    _instanceConfig.tunerConfig.tunerFirstGenerationGenePool = value
    this
  }

  def setTunerNumberOfGenerations(value: Int): this.type = {
    if (value < 3)
      println(
        "[WARNING] TunerNumberOfGenerations set below 3 may not explore hyperparameter feature " +
          "space effectively to arrive at a global minima."
      )
    if (value > 20)
      println(
        "[WARNING] TunerNumberOfGenerations set above 20 will take a long time to run.  Evaluate" +
          "whether first generation gene pool count and numer of mutations per generation should be adjusted higher" +
          "instead."
      )
    _instanceConfig.tunerConfig.tunerNumberOfGenerations = value
    this
  }

  def setTunerNumberOfParentsToRetain(value: Int): this.type = {
    require(
      value > 0,
      s"TunerNumberOfParentsToRetain must be > 0. $value is outside of bounds."
    )
    _instanceConfig.tunerConfig.tunerNumberOfParentsToRetain = value
    this
  }

  def setTunerNumberOfMutationsPerGeneration(value: Int): this.type = {
    _instanceConfig.tunerConfig.tunerNumberOfMutationsPerGeneration = value
    this
  }

  def setTunerGeneticMixing(value: Double): this.type = {
    zeroToOneValidation(value, "TunerGeneticMixing")
    if (value > 0.9)
      println(
        s"[WARNING] Setting TunerGeneticMixing to a value greater than 0.9 will not effectively" +
          s"explore the hyperparameter feature space.  Use such settings only for fine-tuning around a pre-calculated " +
          s"global minima."
      )
    _instanceConfig.tunerConfig.tunerGeneticMixing = value
    this
  }

  def setTunerGenerationalMutationStrategy(value: String): this.type = {
    validateMembership(
      value,
      allowableMutationStrategies,
      "TunerGenerationalMutationStrategy"
    )
    _instanceConfig.tunerConfig.tunerGenerationalMutationStrategy = value
    this
  }

  def setTunerFixedMutationValue(value: Int): this.type = {
    _instanceConfig.tunerConfig.tunerFixedMutationValue = value
    this
  }

  def setTunerMutationMagnitudeMode(value: String): this.type = {
    validateMembership(
      value,
      allowableMutationMagnitudeMode,
      "TunerMutationMagnitudeMode"
    )
    _instanceConfig.tunerConfig.tunerMutationMagnitudeMode = value
    this
  }

  def setTunerEvolutionStrategy(value: String): this.type = {
    validateMembership(
      value,
      allowableEvolutionStrategies,
      "TunerEvolutionStrategy"
    )
    _instanceConfig.tunerConfig.tunerEvolutionStrategy = value
    this
  }

  /**
    * Setter for defining the secondary stopping criteria for continuous training mode ( number of consistently
    * not-improving runs to terminate the learning algorithm due to diminishing returns.
    * @param value Negative Integer (an improvement to a priori will reset the counter and subsequent non-improvements
    *              will decrement a mutable counter.  If the counter hits this limit specified in value, the continuous
    *              mode algorithm will stop).
    * @author Ben Wilson, Databricks
    * @since 0.6.0
    * @throws IllegalArgumentException if the value is positive.
    */
  @throws(classOf[IllegalArgumentException])
  def setTunerContinuousEvolutionImprovementThreshold(value: Int): this.type = {
    require(
      value < 0,
      s"ContinuousEvolutionImprovementThreshold must be less than zero.  It is " +
        s"recommended to set this value to less than -4."
    )
    _instanceConfig.tunerConfig.tunerContinuousEvolutionImprovementThreshold =
      value
    this
  }

  /**
    * Setter for selecting the type of Regressor to use for the within-epoch generation MBO of candidates
    * @param value String - one of "XGBoost", "LinearRegression" or "RandomForest"
    * @author Ben Wilson, Databricks
    * @since 0.6.0
    * @throws IllegalArgumentException if the value is not supported
    */
  @throws(classOf[IllegalArgumentException])
  def setTunerGeneticMBORegressorType(value: String): this.type = {
    validateMembership(
      value,
      allowableGeneticMBORegressorTypes,
      "GeneticMBORegressorType"
    )
    _instanceConfig.tunerConfig.tunerGeneticMBORegressorType = value
    this
  }

  /**
    * Setter for defining the factor to be applied to the candidate listing of hyperparameters to generate through
    * mutation for each generation other than the initial and post-modeling optimization phases.  The larger this
    * value (default: 10), the more potential space can be searched.  There is not a large performance hit to this,
    * and as such, values in excess of 100 are viable.
    * @param value Int - a factor to multiply the numberOfMutationsPerGeneration by to generate a count of potential
    *              candidates.
    * @author Ben Wilson, Databricks
    * @since 0.6.0
    * @throws IllegalArgumentException if the value is not greater than zero.
    */
  @throws(classOf[IllegalArgumentException])
  def setTunerGeneticMBOCandidateFactor(value: Int): this.type = {
    require(value > 0, s"GeneticMBOCandidateFactor must be greater than zero.")
    _instanceConfig.tunerConfig.tunerGeneticMBOCandidateFactor = value
    this
  }

  def setTunerContinuousEvolutionMaxIterations(value: Int): this.type = {
    if (value > 500)
      println(
        s"[WARNING] Setting this value higher increases runtime by O(n/parallelism) amount.  " +
          s"Values higher than 500 may take an unacceptably long time to run. "
      )
    _instanceConfig.tunerConfig.tunerContinuousEvolutionMaxIterations = value
    this
  }

  def setTunerContinuousEvolutionStoppingScore(value: Double): this.type = {
    zeroToOneValidation(value, "TunerContinuuousEvolutionStoppingScore")
    _instanceConfig.tunerConfig.tunerContinuousEvolutionStoppingScore = value
    this
  }

  def setTunerContinuousEvolutionParallelism(value: Int): this.type = {
    if (value > 10)
      println(
        "[WARNING] Setting value of TunerContinuousEvolutionParallelism greater than 10 may have" +
          "unintended side-effects of a longer convergence time due to async Futures that have not returned results" +
          "by the time that the next iteration is initiated.  Recommended settings are in the range of [4:8] for " +
          "continuous mode."
      )
    _instanceConfig.tunerConfig.tunerContinuousEvolutionParallelism = value
    this
  }

  def setTunerContinuousEvolutionMutationAggressiveness(
    value: Int
  ): this.type = {
    _instanceConfig.tunerConfig.tunerContinuousEvolutionMutationAggressiveness =
      value
    this
  }

  def setTunerContinuousEvolutionGeneticMixing(value: Double): this.type = {
    zeroToOneValidation(value, "TunerContinuousEvolutionGeneticMixing")
    if (value > 0.9)
      println(
        s"[WARNING] Setting TunerContinuousEvolutionGeneticMixing to a value greater than 0.9 " +
          s"will not effectively explore the hyperparameter feature space.  Use such settings only for fine-tuning " +
          s"around a pre-calculated global minima."
      )
    _instanceConfig.tunerConfig.tunerContinuousEvolutionGeneticMixing = value
    this
  }

  def setTunerContinuousEvolutionRollingImprovementCount(
    value: Int
  ): this.type = {
    _instanceConfig.tunerConfig.tunerContinuousEvolutionRollingImprovingCount =
      value
    this
  }

  //TODO: per model validation of keys?
  def setTunerModelSeed(value: Map[String, Any]): this.type = {
    _instanceConfig.tunerConfig.tunerModelSeed = value
    this
  }

  def setTunerHyperSpaceInferenceOn(): this.type = {
    _instanceConfig.tunerConfig.tunerHyperSpaceInference = true
    this
  }

  def setTunerHyperSpaceInferenceOff(): this.type = {
    _instanceConfig.tunerConfig.tunerHyperSpaceInference = false
    this
  }

  def setTunerHyperSpaceInferenceFlag(value: Boolean): this.type = {
    _instanceConfig.tunerConfig.tunerHyperSpaceInference = value
    this
  }

  def setTunerHyperSpaceInferenceCount(value: Int): this.type = {
    if (value > 500000)
      println(
        "[WARNING] Setting TunerHyperSpaceInferenceCount above 500,000 will put stress on the " +
          "driver for generating so many leaves."
      )
    if (value > 1000000)
      throw new UnsupportedOperationException(
        s"Setting TunerHyperSpaceInferenceCount above " +
          s"1,000,000 is not supported due to runtime considerations.  $value is too large of a value."
      )
    _instanceConfig.tunerConfig.tunerHyperSpaceInferenceCount = value
    this
  }

  def setTunerHyperSpaceModelCount(value: Int): this.type = {
    if (value > 50)
      println(
        "[WARNING] TunerHyperSpaceModelCount values set excessively high will incur long runtime" +
          "costs after the conclusion of Genetic Tuner running.  Gains are diminishing after a value of 20."
      )
    _instanceConfig.tunerConfig.tunerHyperSpaceModelCount = value
    this
  }

  def setTunerHyperSpaceModelType(value: String): this.type = {
    validateMembership(
      value,
      allowableHyperSpaceModelTypes,
      "TunerHyperSpaceModelType"
    )
    _instanceConfig.tunerConfig.tunerHyperSpaceModelType = value
    this
  }

  def setTunerInitialGenerationMode(value: String): this.type = {
    validateMembership(
      value,
      allowableInitialGenerationModes,
      "TunerInitialGenerationMode"
    )
    _instanceConfig.tunerConfig.tunerInitialGenerationMode = value
    this
  }

  def setTunerInitialGenerationPermutationCount(value: Int): this.type = {
    _instanceConfig.tunerConfig.tunerInitialGenerationPermutationCount = value
    this
  }

  def setTunerInitialGenerationIndexMixingMode(value: String): this.type = {
    validateMembership(
      value,
      allowableInitialGenerationIndexMixingModes,
      "TunerInitialGenerationIndexMixingMode"
    )
    _instanceConfig.tunerConfig.tunerInitialGenerationIndexMixingMode = value
    this
  }

  def setTunerInitialGenerationArraySeed(value: Long): this.type = {
    _instanceConfig.tunerConfig.tunerInitialGenerationArraySeed = value
    this
  }

  def setTunerOutputDfRepartitionScaleFactor(value: Int): this.type = {
    _instanceConfig.tunerConfig.tunerOutputDfRepartitionScaleFactor = value
    this
  }

  /**
    * MLFlow Logging Config
    */
  def setMlFlowLoggingOn(): this.type = {
    _instanceConfig.loggingConfig.mlFlowLoggingFlag = true
    this
  }

  def setMlFlowLoggingOff(): this.type = {
    _instanceConfig.loggingConfig.mlFlowLoggingFlag = false
    this
  }

  def setMlFlowLoggingFlag(value: Boolean): this.type = {
    _instanceConfig.loggingConfig.mlFlowLoggingFlag = value
    this
  }

  def setMlFlowLogArtifactsOn(): this.type = {
    _instanceConfig.loggingConfig.mlFlowLogArtifactsFlag = true
    this
  }

  def setMlFlowLogArtifactsOff(): this.type = {
    _instanceConfig.loggingConfig.mlFlowLogArtifactsFlag = false
    this
  }

  def setMlFlowLogArtifactsFlag(value: Boolean): this.type = {
    _instanceConfig.loggingConfig.mlFlowLogArtifactsFlag = value
    this
  }

  //TODO: Add path validation here!!
  def setMlFlowTrackingURI(value: String): this.type = {
    _instanceConfig.loggingConfig.mlFlowTrackingURI = value
    this
  }

  def setMlFlowExperimentName(value: String): this.type = {
    _instanceConfig.loggingConfig.mlFlowExperimentName = value
    this
  }

  def setMlFlowAPIToken(value: String): this.type = {
    _instanceConfig.loggingConfig.mlFlowAPIToken = value
    this
  }

  @throws(classOf[IllegalArgumentException])
  def setMlFlowModelSaveDirectory(value: String): this.type = {
    require(
      value.take(6) == "dbfs:/",
      s"Model save directory must be written to dbfs:/."
    )
    _instanceConfig.loggingConfig.mlFlowModelSaveDirectory = value
    this
  }

  def setMlFlowLoggingMode(value: String): this.type = {
    validateMembership(value, allowableMlFlowLoggingModes, "MlFlowLoggingMode")
    _instanceConfig.loggingConfig.mlFlowLoggingMode = value
    this
  }

  def setMlFlowBestSuffix(value: String): this.type = {
    _instanceConfig.loggingConfig.mlFlowBestSuffix = value
    this
  }

  @throws(classOf[IllegalArgumentException])
  def setInferenceConfigSaveLocation(value: String): this.type = {
    require(
      value.take(6) == "dbfs:/",
      s"Inference save location must be on dbfs:/."
    )
    _instanceConfig.loggingConfig.inferenceConfigSaveLocation = value
    this
  }

  /**
    * Setter<br>
    *   Allows for setting a series of custom mlflow logging tags to an experiment run (universal across all
    *   iterations and models of the run) to be logged in mlflow as a custom tag key value pair
    *
    * @param value Array of Map[String -> AnyVal]
    * @note The mapped values can be of types: Double, Float, Long, Int, Short, Byte, Boolean, or String
    */
  def setMlFlowCustomRunTags(value: Map[String, AnyVal]): this.type = {

    val parsedValue =
      value.map { case (k, v) => k -> v.asInstanceOf[String] }

    _instanceConfig.loggingConfig.mlFlowCustomRunTags = parsedValue
    this
  }

  /**
    * Setter for providing a path to write the kfold train/test splits as Delta data sets to (useful for extremely
    * large data sets or a situation where using local disk storage might be prohibitively expensive)
    * @param value String path to a dbfs location for creating the temporary (or persisted)
    * @since 0.7.1
    * @author Ben Wilson, Databricks
    */
  def setTunerDeltaCacheBackingDirectory(value: String): this.type = {

    require(
      value.take(6) == "dbfs:/",
      s"Delta backing location must be written to dbfs."
    )
    _instanceConfig.tunerConfig.tunerDeltaCacheBackingDirectory = value
    this
  }

  /**
    * Setter for determining the split caching strategy (either persist to disk for each kfold split or backing to Delta)
    * @param value Configuration string either 'persist' or 'delta'
    * @since 0.7.1
    * @author Ben Wilson, Databricks
    */
  def setSplitCachingStrategy(value: String): this.type = {
    val valueSet = value.toLowerCase
    require(
      valueSet == "persist" || valueSet == "delta" || valueSet == "cache",
      s"SplitCachingStrategy '${}' is invalid.  Must be either 'delta', 'cache', or 'persist'"
    )
    _instanceConfig.tunerConfig.splitCachingStrategy = valueSet
    this
  }

  /**
    * Setter for whether or not to delete the written train/test splits for the run in Delta.  Defaulted to true
    * which means that the job will delete the data on Object store to clean itself up after the run is completed
    * if the splitCachingStrategy is set to 'delta'
    * @param value Boolean - true => delete false => leave on Object Store
    * @since 0.7.1
    * @author Ben Wilson, Databricks
    */
  def setTunerDeltaCacheBackingDirectoryRemovalFlag(
    value: Boolean
  ): this.type = {
    _instanceConfig.tunerConfig.tunerDeltaCacheBackingDirectoryRemovalFlag =
      value
    this
  }

  def deltaCheckBackingDirectoryRemovalOn(): this.type = {
    _instanceConfig.tunerConfig.tunerDeltaCacheBackingDirectoryRemovalFlag =
      true
    this
  }

  def deltaCheckBackingDirectoryRemovalOff(): this.type = {
    _instanceConfig.tunerConfig.tunerDeltaCacheBackingDirectoryRemovalFlag =
      false
    this
  }

  /**
    * Getters
    */
  def getInstanceConfig: InstanceConfig = _instanceConfig

  def generateMainConfig: MainConfig =
    ConfigurationGenerator.generateMainConfig(_instanceConfig)

  def generateFeatureImportanceConfig: MainConfig =
    ConfigurationGenerator.generateMainConfig(_instanceConfig)

  def generateTreeSplitConfig: MainConfig =
    ConfigurationGenerator.generateMainConfig(_instanceConfig)

}

object ConfigurationGenerator extends ConfigurationDefaults {

  import PredictionType._

  def apply(modelFamily: String,
            predictionType: String,
            genericConfig: GenericConfig): ConfigurationGenerator =
    new ConfigurationGenerator(modelFamily, predictionType, genericConfig)

  /**
    *
    * @param modelFamily
    * @param predictionType
    * @return
    */
  def generateDefaultConfig(modelFamily: String,
                            predictionType: String): InstanceConfig = {

    predictionTypeEvaluator(predictionType) match {
      case Regressor =>
        new ConfigurationGenerator(
          modelFamily,
          predictionType,
          GenericConfigGenerator.generateDefaultRegressorConfig
        ).getInstanceConfig
      case Classifier =>
        new ConfigurationGenerator(
          modelFamily,
          predictionType,
          GenericConfigGenerator.generateDefaultClassifierConfig
        ).getInstanceConfig
    }

  }

  private def standardizeModelFamilyStrings(value: String): String = {
    value.toLowerCase match {
      case "randomforest"       => "RandomForest"
      case "gbt"                => "GBT"
      case "linearregression"   => "LinearRegression"
      case "logisticregression" => "LogisticRegression"
      case "mlpc"               => "MLPC"
      case "svm"                => "SVM"
      case "trees"              => "Trees"
      case "xgboost"            => "XGBoost"
      case "gbmbinary"          => "gbmBinary"
      case "gbmmulti"           => "gbmMulti"
      case "gbmmultiova"        => "gbmMultiOVA"
      case "gbmhuber"           => "gbmHuber"
      case "gbmfair"            => "gbmFair"
      case "gbmlasso"           => "gbmLasso"
      case "gbmridge"           => "gbmRidge"
      case "gbmpoisson"         => "gbmPoisson"
      case "gbmquantile"        => "gbmQuantile"
      case "gbmmape"            => "gbmMape"
      case "gbmtweedie"         => "gbmTweedie"
      case "gbmgamma"           => "gbmGamma"
      case _ =>
        throw new IllegalArgumentException(
          s"standardizeModelFamilyStrings does not have a supported" +
            s"type of: $value"
        )
    }
  }

  /**
    *
    * @param config
    * @return
    */
  def generateMainConfig(config: InstanceConfig): MainConfig = {
    MainConfig(
      modelFamily = standardizeModelFamilyStrings(config.modelFamily),
      labelCol = config.genericConfig.labelCol,
      featuresCol = config.genericConfig.featuresCol,
      naFillFlag = config.switchConfig.naFillFlag,
      varianceFilterFlag = config.switchConfig.varianceFilterFlag,
      outlierFilterFlag = config.switchConfig.outlierFilterFlag,
      pearsonFilteringFlag = config.switchConfig.pearsonFilterFlag,
      covarianceFilteringFlag = config.switchConfig.covarianceFilterFlag,
      oneHotEncodeFlag = config.switchConfig.oneHotEncodeFlag,
      scalingFlag = config.switchConfig.scalingFlag,
      featureInteractionFlag = config.switchConfig.featureInteractionFlag,
      dataPrepCachingFlag = config.switchConfig.dataPrepCachingFlag,
      dataPrepParallelism = config.featureEngineeringConfig.dataPrepParallelism,
      autoStoppingFlag = config.switchConfig.autoStoppingFlag,
      autoStoppingScore = config.tunerConfig.tunerAutoStoppingScore,
      featureImportanceCutoffType =
        config.featureEngineeringConfig.featureImportanceCutoffType,
      featureImportanceCutoffValue =
        config.featureEngineeringConfig.featureImportanceCutoffValue,
      dateTimeConversionType = config.genericConfig.dateTimeConversionType,
      fieldsToIgnoreInVector = config.genericConfig.fieldsToIgnoreInVector,
      numericBoundaries = config.algorithmConfig.numericBoundaries,
      stringBoundaries = config.algorithmConfig.stringBoundaries,
      scoringMetric = config.genericConfig.scoringMetric,
      scoringOptimizationStrategy =
        config.genericConfig.scoringOptimizationStrategy,
      fillConfig = FillConfig(
        numericFillStat = config.featureEngineeringConfig.numericFillStat,
        characterFillStat = config.featureEngineeringConfig.characterFillStat,
        modelSelectionDistinctThreshold =
          config.featureEngineeringConfig.modelSelectionDistinctThreshold,
        cardinalitySwitch = config.featureEngineeringConfig.cardinalitySwitch,
        cardinalityType = config.featureEngineeringConfig.cardinalityType,
        cardinalityLimit = config.featureEngineeringConfig.cardinalityLimit,
        cardinalityPrecision =
          config.featureEngineeringConfig.cardinalityPrecision,
        cardinalityCheckMode =
          config.featureEngineeringConfig.cardinalityCheckMode,
        filterPrecision = config.featureEngineeringConfig.filterPrecision,
        categoricalNAFillMap =
          config.featureEngineeringConfig.categoricalNAFillMap,
        numericNAFillMap = config.featureEngineeringConfig.numericNAFillMap,
        characterNABlanketFillValue =
          config.featureEngineeringConfig.characterNABlanketFillValue,
        numericNABlanketFillValue =
          config.featureEngineeringConfig.numericNABlanketFillValue,
        naFillMode = config.featureEngineeringConfig.naFillMode
      ),
      outlierConfig = OutlierConfig(
        filterBounds = config.featureEngineeringConfig.outlierFilterBounds,
        lowerFilterNTile =
          config.featureEngineeringConfig.outlierLowerFilterNTile,
        upperFilterNTile =
          config.featureEngineeringConfig.outlierUpperFilterNTile,
        filterPrecision = config.featureEngineeringConfig.outlierFilterPrecision,
        continuousDataThreshold =
          config.featureEngineeringConfig.outlierContinuousDataThreshold,
        fieldsToIgnore = config.featureEngineeringConfig.outlierFieldsToIgnore
      ),
      pearsonConfig = PearsonConfig(
        filterStatistic = config.featureEngineeringConfig.pearsonFilterStatistic,
        filterDirection = config.featureEngineeringConfig.pearsonFilterDirection,
        filterManualValue =
          config.featureEngineeringConfig.pearsonFilterManualValue,
        filterMode = config.featureEngineeringConfig.pearsonFilterMode,
        autoFilterNTile = config.featureEngineeringConfig.pearsonAutoFilterNTile
      ),
      covarianceConfig = CovarianceConfig(
        correlationCutoffLow =
          config.featureEngineeringConfig.covarianceCorrelationCutoffLow,
        correlationCutoffHigh =
          config.featureEngineeringConfig.covarianceCorrelationCutoffHigh
      ),
      featureInteractionConfig = FeatureInteractionConfig(
        retentionMode =
          config.featureEngineeringConfig.featureInteractionRetentionMode,
        continuousDiscretizerBucketCount =
          config.featureEngineeringConfig.featureInteractionContinuousDiscretizerBucketCount,
        parallelism =
          config.featureEngineeringConfig.featureInteractionParallelism,
        targetInteractionPercentage =
          config.featureEngineeringConfig.featureInteractionTargetInteractionPercentage
      ),
      scalingConfig = ScalingConfig(
        scalerType = config.featureEngineeringConfig.scalingType,
        scalerMin = config.featureEngineeringConfig.scalingMin,
        scalerMax = config.featureEngineeringConfig.scalingMax,
        standardScalerMeanFlag =
          config.featureEngineeringConfig.scalingStandardMeanFlag,
        standardScalerStdDevFlag =
          config.featureEngineeringConfig.scalingStdDevFlag,
        pNorm = config.featureEngineeringConfig.scalingPNorm
      ),
      geneticConfig = GeneticConfig(
        parallelism = config.tunerConfig.tunerParallelism,
        kFold = config.tunerConfig.tunerKFold,
        trainPortion = config.tunerConfig.tunerTrainPortion,
        trainSplitMethod = config.tunerConfig.tunerTrainSplitMethod,
        kSampleConfig = KSampleConfig(
          syntheticCol = config.tunerConfig.tunerKSampleSyntheticCol,
          kGroups = config.tunerConfig.tunerKSampleKGroups,
          kMeansMaxIter = config.tunerConfig.tunerKSampleKMeansMaxIter,
          kMeansTolerance = config.tunerConfig.tunerKSampleKMeansTolerance,
          kMeansDistanceMeasurement =
            config.tunerConfig.tunerKSampleKMeansDistanceMeasurement,
          kMeansSeed = config.tunerConfig.tunerKSampleKMeansSeed,
          kMeansPredictionCol =
            config.tunerConfig.tunerKSampleKMeansPredictionCol,
          lshHashTables = config.tunerConfig.tunerKSampleLSHHashTables,
          lshSeed = config.tunerConfig.tunerKSampleLSHSeed,
          lshOutputCol = config.tunerConfig.tunerKSampleLSHOutputCol,
          quorumCount = config.tunerConfig.tunerKSampleQuorumCount,
          minimumVectorCountToMutate =
            config.tunerConfig.tunerKSampleMinimumVectorCountToMutate,
          vectorMutationMethod =
            config.tunerConfig.tunerKSampleVectorMutationMethod,
          mutationMode = config.tunerConfig.tunerKSampleMutationMode,
          mutationValue = config.tunerConfig.tunerKSampleMutationValue,
          labelBalanceMode = config.tunerConfig.tunerKSampleLabelBalanceMode,
          cardinalityThreshold =
            config.tunerConfig.tunerKSampleCardinalityThreshold,
          numericRatio = config.tunerConfig.tunerKSampleNumericRatio,
          numericTarget = config.tunerConfig.tunerKSampleNumericTarget,
          outputDfRepartitionScaleFactor =
            config.tunerConfig.tunerOutputDfRepartitionScaleFactor
        ),
        trainSplitChronologicalColumn =
          config.tunerConfig.tunerTrainSplitChronologicalColumn,
        trainSplitChronologicalRandomPercentage =
          config.tunerConfig.tunerTrainSplitChronologicalRandomPercentage,
        seed = config.tunerConfig.tunerSeed,
        firstGenerationGenePool =
          config.tunerConfig.tunerFirstGenerationGenePool,
        numberOfGenerations = config.tunerConfig.tunerNumberOfGenerations,
        numberOfParentsToRetain =
          config.tunerConfig.tunerNumberOfParentsToRetain,
        numberOfMutationsPerGeneration =
          config.tunerConfig.tunerNumberOfMutationsPerGeneration,
        geneticMixing = config.tunerConfig.tunerGeneticMixing,
        generationalMutationStrategy =
          config.tunerConfig.tunerGenerationalMutationStrategy,
        fixedMutationValue = config.tunerConfig.tunerFixedMutationValue,
        mutationMagnitudeMode = config.tunerConfig.tunerMutationMagnitudeMode,
        evolutionStrategy = config.tunerConfig.tunerEvolutionStrategy,
        geneticMBORegressorType =
          config.tunerConfig.tunerGeneticMBORegressorType,
        geneticMBOCandidateFactor =
          config.tunerConfig.tunerGeneticMBOCandidateFactor,
        continuousEvolutionMaxIterations =
          config.tunerConfig.tunerContinuousEvolutionMaxIterations,
        continuousEvolutionStoppingScore =
          config.tunerConfig.tunerContinuousEvolutionStoppingScore,
        continuousEvolutionImprovementThreshold =
          config.tunerConfig.tunerContinuousEvolutionImprovementThreshold,
        continuousEvolutionParallelism =
          config.tunerConfig.tunerContinuousEvolutionParallelism,
        continuousEvolutionMutationAggressiveness =
          config.tunerConfig.tunerContinuousEvolutionMutationAggressiveness,
        continuousEvolutionGeneticMixing =
          config.tunerConfig.tunerContinuousEvolutionGeneticMixing,
        continuousEvolutionRollingImprovementCount =
          config.tunerConfig.tunerContinuousEvolutionRollingImprovingCount,
        modelSeed = config.tunerConfig.tunerModelSeed,
        hyperSpaceInference = config.tunerConfig.tunerHyperSpaceInference,
        hyperSpaceInferenceCount =
          config.tunerConfig.tunerHyperSpaceInferenceCount,
        hyperSpaceModelType = config.tunerConfig.tunerHyperSpaceModelType,
        hyperSpaceModelCount = config.tunerConfig.tunerHyperSpaceModelCount,
        initialGenerationMode = config.tunerConfig.tunerInitialGenerationMode,
        initialGenerationConfig = FirstGenerationConfig(
          permutationCount =
            config.tunerConfig.tunerInitialGenerationPermutationCount,
          indexMixingMode =
            config.tunerConfig.tunerInitialGenerationIndexMixingMode,
          arraySeed = config.tunerConfig.tunerInitialGenerationArraySeed
        ),
        deltaCacheBackingDirectory =
          config.tunerConfig.tunerDeltaCacheBackingDirectory,
        deltaCacheBackingDirectoryRemovalFlag =
          config.tunerConfig.tunerDeltaCacheBackingDirectoryRemovalFlag,
        splitCachingStrategy = config.tunerConfig.splitCachingStrategy
      ),
      mlFlowLoggingFlag = config.loggingConfig.mlFlowLoggingFlag,
      mlFlowLogArtifactsFlag = config.loggingConfig.mlFlowLogArtifactsFlag,
      mlFlowConfig = MLFlowConfig(
        mlFlowTrackingURI = config.loggingConfig.mlFlowTrackingURI,
        mlFlowExperimentName = config.loggingConfig.mlFlowExperimentName,
        mlFlowAPIToken = config.loggingConfig.mlFlowAPIToken,
        mlFlowModelSaveDirectory = config.loggingConfig.mlFlowModelSaveDirectory,
        mlFlowLoggingMode = config.loggingConfig.mlFlowLoggingMode,
        mlFlowBestSuffix = config.loggingConfig.mlFlowBestSuffix,
        mlFlowCustomRunTags = config.loggingConfig.mlFlowCustomRunTags
      ),
      inferenceConfigSaveLocation =
        config.loggingConfig.inferenceConfigSaveLocation,
      dataReductionFactor = config.featureEngineeringConfig.dataReductionFactor,
      pipelineDebugFlag = config.switchConfig.pipelineDebugFlag,
      pipelineId = PipelineStateCache.generatePipelineId()
    )
  }

  /**
    * Helper method for generating the configuration for executing an exploratory FeatureImportance run
    *
    * @param config InstanceConfig Object
    * @return Instance of FeatureImportanceConfig
    * @since 0.5.1
    * @author Ben Wilson
    */
  def generateFeatureImportanceConfig(
    config: InstanceConfig
  ): FeatureImportanceConfig = {

    FeatureImportanceConfig(
      labelCol = config.genericConfig.labelCol,
      featuresCol = config.genericConfig.featuresCol,
      dataPrepParallelism = config.featureEngineeringConfig.dataPrepParallelism,
      numericBoundaries = config.algorithmConfig.numericBoundaries,
      stringBoundaries = config.algorithmConfig.stringBoundaries,
      scoringMetric = config.genericConfig.scoringMetric,
      trainPortion = config.tunerConfig.tunerTrainPortion,
      trainSplitMethod = config.tunerConfig.tunerTrainSplitMethod,
      trainSplitChronologicalColumn =
        config.tunerConfig.tunerTrainSplitChronologicalColumn,
      trainSplitChronlogicalRandomPercentage =
        config.tunerConfig.tunerTrainSplitChronologicalRandomPercentage,
      parallelism = config.tunerConfig.tunerParallelism,
      kFold = config.tunerConfig.tunerKFold,
      seed = config.tunerConfig.tunerSeed,
      scoringOptimizationStrategy =
        config.genericConfig.scoringOptimizationStrategy,
      firstGenerationGenePool = config.tunerConfig.tunerFirstGenerationGenePool,
      numberOfGenerations = config.tunerConfig.tunerNumberOfGenerations,
      numberOfMutationsPerGeneration =
        config.tunerConfig.tunerNumberOfMutationsPerGeneration,
      numberOfParentsToRetain = config.tunerConfig.tunerNumberOfParentsToRetain,
      geneticMixing = config.tunerConfig.tunerGeneticMixing,
      generationalMutationStrategy =
        config.tunerConfig.tunerGenerationalMutationStrategy,
      mutationMagnitudeMode = config.tunerConfig.tunerMutationMagnitudeMode,
      fixedMutationValue = config.tunerConfig.tunerFixedMutationValue,
      autoStoppingScore = config.tunerConfig.tunerAutoStoppingScore,
      autoStoppingFlag = config.switchConfig.autoStoppingFlag,
      evolutionStrategy = config.tunerConfig.tunerEvolutionStrategy,
      continuousEvolutionMaxIterations =
        config.tunerConfig.tunerContinuousEvolutionMaxIterations,
      continuousEvolutionStoppingScore =
        config.tunerConfig.tunerContinuousEvolutionStoppingScore,
      continuousEvolutionParallelism =
        config.tunerConfig.tunerContinuousEvolutionParallelism,
      continuousEvolutionMutationAggressiveness =
        config.tunerConfig.tunerContinuousEvolutionMutationAggressiveness,
      continuousEvolutionGeneticMixing =
        config.tunerConfig.tunerContinuousEvolutionGeneticMixing,
      continuousEvolutionRollingImprovementCount =
        config.tunerConfig.tunerContinuousEvolutionRollingImprovingCount,
      dataReductionFactor = config.featureEngineeringConfig.dataReductionFactor,
      firstGenMode = config.tunerConfig.tunerInitialGenerationMode,
      firstGenPermutations =
        config.tunerConfig.tunerInitialGenerationPermutationCount,
      firstGenIndexMixingMode =
        config.tunerConfig.tunerInitialGenerationIndexMixingMode,
      firstGenArraySeed = config.tunerConfig.tunerInitialGenerationArraySeed,
      fieldsToIgnore = config.genericConfig.fieldsToIgnoreInVector,
      numericFillStat = config.featureEngineeringConfig.numericFillStat,
      characterFillStat = config.featureEngineeringConfig.characterFillStat,
      modelSelectionDistinctThreshold =
        config.featureEngineeringConfig.modelSelectionDistinctThreshold,
      dateTimeConversionType = config.genericConfig.dateTimeConversionType,
      modelType = config.predictionType,
      featureImportanceModelFamily = config.modelFamily,
      featureInteractionFlag = config.switchConfig.featureInteractionFlag,
      featureInteractionRetentionMode =
        config.featureEngineeringConfig.featureInteractionRetentionMode,
      featureInteractionContinuousDiscretizerBucketCount =
        config.featureEngineeringConfig.featureInteractionContinuousDiscretizerBucketCount,
      featureInteractionParallelism =
        config.featureEngineeringConfig.featureInteractionParallelism,
      featureInteractionTargetInteractionPercentage =
        config.featureEngineeringConfig.featureInteractionTargetInteractionPercentage,
      deltaCacheBackingDirectory =
        config.tunerConfig.tunerDeltaCacheBackingDirectory,
      deltaCacheBackingDirectoryRemovalFlag =
        config.tunerConfig.tunerDeltaCacheBackingDirectoryRemovalFlag,
      splitCachingStrategy = config.tunerConfig.splitCachingStrategy
    )

  }

  /**
    * Method for generating a default configuration if no overrides are specified
    * @param modelFamily The model family (i.e. RandomForest) to generate a tuned model for
    * @param predictionType The type of prediction being made (either classifier or regressor)
    * @return MainConfig instance
    * @since 0.4.0
    * @author Ben Wilson, Databricks
    */
  def generateDefaultMainConfig(modelFamily: String,
                                predictionType: String): MainConfig = {
    val defaultInstanceConfig =
      generateDefaultConfig(modelFamily, predictionType)
    generateMainConfig(defaultInstanceConfig)
  }

  /**
    *
    * @param config
    * @return
    */
  def generatePrettyJsonInstanceConfig(config: InstanceConfig): String = {

    implicit val formats: Formats = Serialization.formats(hints = NoTypeHints)
    writePretty(config)
  }

  /**
    * User quality of life method for showing human readable config in pseudo-Map form
    * @param config Instance config object
    */
  def printFullConfig(config: InstanceConfig): Unit = {

    implicit val formats: Formats =
      Serialization.formats(hints = FullTypeHints(List(config.getClass)))
    println(
      writePretty(config)
        .replaceAll(": \\{", "\\{")
        .replaceAll(":", "->")
    )
  }

  /**
    * User quality of life method for showing human readable config in pseudo-Map form
    * @param config Instance config object
    */
  def printFullConfig(config: MainConfig): Unit = {

    implicit val formats: Formats =
      Serialization.formats(hints = FullTypeHints(List(config.getClass)))
    println(
      writePretty(config)
        .replaceAll(": \\{", "\\{")
        .replaceAll(":", "->")
    )
  }

  /**
    *
    * @param json
    * @return
    */
  def generateInstanceConfigFromJson(json: String): InstanceConfig = {
    implicit val formats: Formats = Serialization.formats(hints = NoTypeHints)
    read[InstanceConfig](json)
  }

  def generateMainConfigFromJson(json: String): MainConfig = {
    val objectMapper = new ObjectMapper()
    objectMapper.registerModule(DefaultScalaModule)
    objectMapper.readValue(json, classOf[MainConfig])
  }

  def jsonStrToMap(jsonStr: String): Map[String, Any] = {
    implicit val formats = org.json4s.DefaultFormats

    JsonMethods.parse(jsonStr).extract[Map[String, Any]]
  }

  private def validateMapConfig(defaultMap: Map[String, Any],
                                submittedMap: Map[String, Any]): Unit = {

    val definedKeys = defaultMap.keys
    val submittedKeys = submittedMap.keys

    // Perform a quick-check

    val contained = submittedKeys.forall(definedKeys.toList.contains)
    if (!contained) {

      val invalidKeys = ListBuffer[String]()

      submittedKeys.map(
        x => if (!definedKeys.toList.contains(x)) invalidKeys += x
      )

      throw new IllegalArgumentException(
        s"Invalid map key(s) submitted for configuration generation. \nInvalid Keys: " +
          s"'${invalidKeys.mkString("','")}'. \n\tTo see a list of available keys, submit: \n\n\t\t" +
          s"ConfigurationGenerator.getConfigMapKeys \n\t\t\tor \n\t\tConfigurationGenerator.printConfigMapKeys \n\t\t\t " +
          s"to visualize in stdout.\n"
      )
    }

  }



  /**
    *
    * @param modelFamily
    * @param predictionType
    * @param config
    * @return
    */
  def generateConfigFromMap(modelFamily: String,
                            predictionType: String,
                            config: Map[String, Any]): InstanceConfig = {

    val defaultMap = defaultConfigMap(modelFamily, predictionType)

    // Validate the submitted keys to ensure that there are no invalid or mispelled entries
    validateMapConfig(defaultMap, config)

    lazy val genericConfigObject = new GenericConfigGenerator(predictionType)
      .setLabelCol(
        config.getOrElse("labelCol", defaultMap("labelCol")).toString
      )
      .setFeaturesCol(
        config.getOrElse("featuresCol", defaultMap("featuresCol")).toString
      )
      .setDateTimeConversionType(
        config
          .getOrElse(
            "dateTimeConversionType",
            defaultMap("dateTimeConversionType")
          )
          .toString
      )
      .setFieldsToIgnoreInVector(
        config
          .getOrElse(
            "fieldsToIgnoreInVector",
            defaultMap("fieldsToIgnoreInVector")
          )
          .asInstanceOf[Array[String]]
      )
      .setScoringMetric(
        config.getOrElse("scoringMetric", defaultMap("scoringMetric")).toString
      )
      .setScoringOptimizationStrategy(
        config
          .getOrElse(
            "scoringOptimizationStrategy",
            defaultMap("scoringOptimizationStrategy")
          )
          .toString
      )

    lazy val configObject = new ConfigurationGenerator(
      modelFamily,
      predictionType,
      genericConfigObject.getConfig
    ).setDataPrepParallelism(
        config
          .getOrElse("dataPrepParallelism", defaultMap("dataPrepParallelism"))
          .toString
          .toInt
      )
      .setNaFillFlag(
        config
          .getOrElse("naFillFlag", defaultMap("naFillFlag"))
          .toString
          .toBoolean
      )
      .setVarianceFilterFlag(
        config
          .getOrElse("varianceFilterFlag", defaultMap("varianceFilterFlag"))
          .toString
          .toBoolean
      )
      .setOutlierFilterFlag(
        config
          .getOrElse("outlierFilterFlag", defaultMap("outlierFilterFlag"))
          .toString
          .toBoolean
      )
      .setPearsonFilterFlag(
        config
          .getOrElse("pearsonFilterFlag", defaultMap("pearsonFilterFlag"))
          .toString
          .toBoolean
      )
      .setCovarianceFilterFlag(
        config
          .getOrElse("covarianceFilterFlag", defaultMap("covarianceFilterFlag"))
          .toString
          .toBoolean
      )
      .setOneHotEncodeFlag(
        config
          .getOrElse("oneHotEncodeFlag", defaultMap("oneHotEncodeFlag"))
          .toString
          .toBoolean
      )
      .setScalingFlag(
        config
          .getOrElse("scalingFlag", defaultMap("scalingFlag"))
          .toString
          .toBoolean
      )
      .setFeatureInteractionFlag(
        config
          .getOrElse(
            "featureInteractionFlag",
            defaultMap("featureInteractionFlag")
          )
          .toString
          .toBoolean
      )
      .setDataPrepCachingFlag(
        config
          .getOrElse("dataPrepCachingFlag", defaultMap("dataPrepCachingFlag"))
          .toString
          .toBoolean
      )
      .setAutoStoppingFlag(
        config
          .getOrElse("autoStoppingFlag", defaultMap("autoStoppingFlag"))
          .toString
          .toBoolean
      )
      .setPipelineDebugFlag(
        config
          .getOrElse("pipelineDebugFlag", defaultMap("pipelineDebugFlag"))
          .toString
          .toBoolean
      )
      .setFillConfigNumericFillStat(
        config
          .getOrElse(
            "fillConfigNumericFillStat",
            defaultMap("fillConfigNumericFillStat")
          )
          .toString
      )
      .setFillConfigCharacterFillStat(
        config
          .getOrElse(
            "fillConfigCharacterFillStat",
            defaultMap("fillConfigCharacterFillStat")
          )
          .toString
      )
      .setFillConfigModelSelectionDistinctThreshold(
        config
          .getOrElse(
            "fillConfigModelSelectionDistinctThreshold",
            defaultMap("fillConfigModelSelectionDistinctThreshold")
          )
          .toString
          .toInt
      )
      .setFillConfigCardinalitySwitch(
        config
          .getOrElse(
            "fillConfigCardinalitySwitch",
            defaultMap("fillConfigCardinalitySwitch")
          )
          .toString
          .toBoolean
      )
      .setFillConfigCardinalityType(
        config
          .getOrElse(
            "fillConfigCardinalityType",
            defaultMap("fillConfigCardinalityType")
          )
          .toString
      )
      .setFillConfigCardinalityPrecision(
        config
          .getOrElse(
            "fillConfigCardinalityPrecision",
            defaultMap("fillConfigCardinalityPrecision")
          )
          .toString
          .toDouble
      )
      .setFillConfigCardinalityCheckMode(
        config
          .getOrElse(
            "fillConfigCardinalityCheckMode",
            defaultMap("fillConfigCardinalityCheckMode")
          )
          .toString
      )
      .setFillConfigCardinalityLimit(
        config
          .getOrElse(
            "fillConfigCardinalityLimit",
            defaultMap("fillConfigCardinalityLimit")
          )
          .toString
          .toInt
      )
      .setFillConfigFilterPrecision(
        config
          .getOrElse(
            "fillConfigFilterPrecision",
            defaultMap("fillConfigFilterPrecision")
          )
          .toString
          .toDouble
      )
      .setFillConfigCategoricalNAFillMap(
        config
          .getOrElse(
            "fillConfigCategoricalNAFillMap",
            defaultMap("fillConfigCategoricalNAFillMap")
          )
          .asInstanceOf[Map[String, String]]
      )
      .setFillConfigNumericNAFillMap(
        config
          .getOrElse(
            "fillConfigNumericNAFillMap",
            defaultMap("fillConfigNumericNAFillMap")
          )
          .asInstanceOf[Map[String, AnyVal]]
      )
      .setFillConfigCharacterNABlanketFillValue(
        config
          .getOrElse(
            "fillConfigCharacterNABlanketFillValue",
            defaultMap("fillConfigCharacterNABlanketFillValue")
          )
          .toString
      )
      .setFillConfigNumericNABlanketFillValue(
        config
          .getOrElse(
            "fillConfigNumericNABlanketFillValue",
            defaultMap("fillConfigNumericNABlanketFillValue")
          )
          .toString
          .toDouble
      )
      .setFillConfigNAFillMode(
        config
          .getOrElse("fillConfigNAFillMode", defaultMap("fillConfigNAFillMode"))
          .toString
      )
      .setOutlierFilterBounds(
        config
          .getOrElse("outlierFilterBounds", defaultMap("outlierFilterBounds"))
          .toString
      )
      .setOutlierLowerFilterNTile(
        config
          .getOrElse(
            "outlierLowerFilterNTile",
            defaultMap("outlierLowerFilterNTile")
          )
          .toString
          .toDouble
      )
      .setOutlierUpperFilterNTile(
        config
          .getOrElse(
            "outlierUpperFilterNTile",
            defaultMap("outlierUpperFilterNTile")
          )
          .toString
          .toDouble
      )
      .setOutlierFilterPrecision(
        config
          .getOrElse(
            "outlierFilterPrecision",
            defaultMap("outlierFilterPrecision")
          )
          .toString
          .toDouble
      )
      .setOutlierContinuousDataThreshold(
        config
          .getOrElse(
            "outlierContinuousDataThreshold",
            defaultMap("outlierContinuousDataThreshold")
          )
          .toString
          .toInt
      )
      .setOutlierFieldsToIgnore(
        config
          .getOrElse(
            "outlierFieldsToIgnore",
            defaultMap("outlierFieldsToIgnore")
          )
          .asInstanceOf[Array[String]]
      )
      .setPearsonFilterStatistic(
        config
          .getOrElse(
            "pearsonFilterStatistic",
            defaultMap("pearsonFilterStatistic")
          )
          .toString
      )
      .setPearsonFilterDirection(
        config
          .getOrElse(
            "pearsonFilterDirection",
            defaultMap("pearsonFilterDirection")
          )
          .toString
      )
      .setPearsonFilterManualValue(
        config
          .getOrElse(
            "pearsonFilterManualValue",
            defaultMap("pearsonFilterManualValue")
          )
          .toString
          .toDouble
      )
      .setPearsonFilterMode(
        config
          .getOrElse("pearsonFilterMode", defaultMap("pearsonFilterMode"))
          .toString
      )
      .setPearsonAutoFilterNTile(
        config
          .getOrElse(
            "pearsonAutoFilterNTile",
            defaultMap("pearsonAutoFilterNTile")
          )
          .toString
          .toDouble
      )
      .setCovarianceCutoffLow(
        config
          .getOrElse("covarianceCutoffLow", defaultMap("covarianceCutoffLow"))
          .toString
          .toDouble
      )
      .setCovarianceCutoffHigh(
        config
          .getOrElse("covarianceCutoffHigh", defaultMap("covarianceCutoffHigh"))
          .toString
          .toDouble
      )
      .setScalingType(
        config.getOrElse("scalingType", defaultMap("scalingType")).toString
      )
      .setScalingMin(
        config
          .getOrElse("scalingMin", defaultMap("scalingMin"))
          .toString
          .toDouble
      )
      .setScalingMax(
        config
          .getOrElse("scalingMax", defaultMap("scalingMax"))
          .toString
          .toDouble
      )
      .setScalingStandardMeanFlag(
        config
          .getOrElse(
            "scalingStandardMeanFlag",
            defaultMap("scalingStandardMeanFlag")
          )
          .toString
          .toBoolean
      )
      .setScalingStdDevFlag(
        config
          .getOrElse("scalingStdDevFlag", defaultMap("scalingStdDevFlag"))
          .toString
          .toBoolean
      )
      .setScalingPNorm(
        config
          .getOrElse("scalingPNorm", defaultMap("scalingPNorm"))
          .toString
          .toDouble
      )
      .setFeatureInteractionRetentionMode(
        config
          .getOrElse(
            "featureInteractionRetentionMode",
            defaultMap("featureInteractionRetentionMode")
          )
          .toString
      )
      .setFeatureInteractionContinuousDiscretizerBucketCount(
        config
          .getOrElse(
            "featureInteractionContinuousDiscretizerBucketCount",
            defaultMap("featureInteractionContinuousDiscretizerBucketCount")
          )
          .toString
          .toInt
      )
      .setFeatureInteractionParallelism(
        config
          .getOrElse(
            "featureInteractionParallelism",
            defaultMap("featureInteractionParallelism")
          )
          .toString
          .toInt
      )
      .setFeatureInteractionTargetInteractionPercentage(
        config
          .getOrElse(
            "featureInteractionTargetInteractionPercentage",
            defaultMap("featureInteractionTargetInteractionPercentage")
          )
          .toString
          .toDouble
      )
      .setFeatureImportanceCutoffType(
        config
          .getOrElse(
            "featureImportanceCutoffType",
            defaultMap("featureImportanceCutoffType")
          )
          .toString
      )
      .setFeatureImportanceCutoffValue(
        config
          .getOrElse(
            "featureImportanceCutoffValue",
            defaultMap("featureImportanceCutoffValue")
          )
          .toString
          .toDouble
      )
      .setDataReductionFactor(
        config
          .getOrElse("dataReductionFactor", defaultMap("dataReductionFactor"))
          .toString
          .toDouble
      )
      .setStringBoundaries(
        config
          .getOrElse("stringBoundaries", defaultMap("stringBoundaries"))
          .asInstanceOf[Map[String, List[String]]]
      )
      .setNumericBoundaries(
        config
          .getOrElse("numericBoundaries", defaultMap("numericBoundaries"))
          .asInstanceOf[Map[String, (Double, Double)]]
      )
      .setTunerAutoStoppingScore(
        config
          .getOrElse(
            "tunerAutoStoppingScore",
            defaultMap("tunerAutoStoppingScore")
          )
          .toString
          .toDouble
      )
      .setTunerParallelism(
        config
          .getOrElse("tunerParallelism", defaultMap("tunerParallelism"))
          .toString
          .toInt
      )
      .setTunerKFold(
        config.getOrElse("tunerKFold", defaultMap("tunerKFold")).toString.toInt
      )
      .setTunerTrainPortion(
        config
          .getOrElse("tunerTrainPortion", defaultMap("tunerTrainPortion"))
          .toString
          .toDouble
      )
      .setTunerTrainSplitMethod(
        config
          .getOrElse(
            "tunerTrainSplitMethod",
            defaultMap("tunerTrainSplitMethod")
          )
          .toString
      )
      .setTunerKSampleSyntheticCol(
        config
          .getOrElse(
            "tunerKSampleSyntheticCol",
            defaultMap("tunerKSampleSyntheticCol")
          )
          .toString
      )
      .setTunerKSampleKGroups(
        config
          .getOrElse("tunerKSampleKGroups", defaultMap("tunerKSampleKGroups"))
          .toString
          .toInt
      )
      .setTunerKSampleKMeansMaxIter(
        config
          .getOrElse(
            "tunerKSampleKMeansMaxIter",
            defaultMap("tunerKSampleKMeansMaxIter")
          )
          .toString
          .toInt
      )
      .setTunerKSampleKMeansTolerance(
        config
          .getOrElse(
            "tunerKSampleKMeansTolerance",
            defaultMap("tunerKSampleKMeansTolerance")
          )
          .toString
          .toDouble
      )
      .setTunerKSampleKMeansDistanceMeasurement(
        config
          .getOrElse(
            "tunerKSampleKMeansDistanceMeasurement",
            defaultMap("tunerKSampleKMeansDistanceMeasurement")
          )
          .toString
      )
      .setTunerKSampleKMeansSeed(
        config
          .getOrElse(
            "tunerKSampleKMeansSeed",
            defaultMap("tunerKSampleKMeansSeed")
          )
          .toString
          .toLong
      )
      .setTunerKSampleKMeansPredictionCol(
        config
          .getOrElse(
            "tunerKSampleKMeansPredictionCol",
            defaultMap("tunerKSampleKMeansPredictionCol")
          )
          .toString
      )
      .setTunerKSampleLSHHashTables(
        config
          .getOrElse(
            "tunerKSampleLSHHashTables",
            defaultMap("tunerKSampleLSHHashTables")
          )
          .toString
          .toInt
      )
      .setTunerKSampleLSHSeed(
        config
          .getOrElse("tunerKSampleLSHSeed", defaultMap("tunerKSampleLSHSeed"))
          .toString
          .toLong
      )
      .setTunerKSampleLSHOutputCol(
        config
          .getOrElse(
            "tunerKSampleLSHOutputCol",
            defaultMap("tunerKSampleLSHOutputCol")
          )
          .toString
      )
      .setTunerKSampleQuorumCount(
        config
          .getOrElse(
            "tunerKSampleQuorumCount",
            defaultMap("tunerKSampleQuorumCount")
          )
          .toString
          .toInt
      )
      .setTunerKSampleMinimumVectorCountToMutate(
        config
          .getOrElse(
            "tunerKSampleMinimumVectorCountToMutate",
            defaultMap("tunerKSampleMinimumVectorCountToMutate")
          )
          .toString
          .toInt
      )
      .setTunerKSampleVectorMutationMethod(
        config
          .getOrElse(
            "tunerKSampleVectorMutationMethod",
            defaultMap("tunerKSampleVectorMutationMethod")
          )
          .toString
      )
      .setTunerKSampleMutationMode(
        config
          .getOrElse(
            "tunerKSampleMutationMode",
            defaultMap("tunerKSampleMutationMode")
          )
          .toString
      )
      .setTunerKSampleMutationValue(
        config
          .getOrElse(
            "tunerKSampleMutationValue",
            defaultMap("tunerKSampleMutationValue")
          )
          .toString
          .toDouble
      )
      .setTunerKSampleLabelBalanceMode(
        config
          .getOrElse(
            "tunerKSampleLabelBalanceMode",
            defaultMap("tunerKSampleLabelBalanceMode")
          )
          .toString
      )
      .setTunerKSampleCardinalityThreshold(
        config
          .getOrElse(
            "tunerKSampleCardinalityThreshold",
            defaultMap("tunerKSampleCardinalityThreshold")
          )
          .toString
          .toInt
      )
      .setTunerKSampleNumericRatio(
        config
          .getOrElse(
            "tunerKSampleNumericRatio",
            defaultMap("tunerKSampleNumericRatio")
          )
          .toString
          .toDouble
      )
      .setTunerKSampleNumericTarget(
        config
          .getOrElse(
            "tunerKSampleNumericTarget",
            defaultMap("tunerKSampleNumericTarget")
          )
          .toString
          .toInt
      )
      .setTunerOutputDfRepartitionScaleFactor(
        config
          .getOrElse(
            "tunerOutputDfRepartitionScaleFactor",
            defaultMap("tunerOutputDfRepartitionScaleFactor")
          )
          .toString
          .toInt
      )
      .setTunerTrainSplitChronologicalColumn(
        config
          .getOrElse(
            "tunerTrainSplitChronologicalColumn",
            defaultMap("tunerTrainSplitChronologicalColumn")
          )
          .toString
      )
      .setTunerTrainSplitChronologicalRandomPercentage(
        config
          .getOrElse(
            "tunerTrainSplitChronologicalRandomPercentage",
            defaultMap("tunerTrainSplitChronologicalRandomPercentage")
          )
          .toString
          .toDouble
      )
      .setTunerSeed(
        config.getOrElse("tunerSeed", defaultMap("tunerSeed")).toString.toLong
      )
      .setTunerFirstGenerationGenePool(
        config
          .getOrElse(
            "tunerFirstGenerationGenePool",
            defaultMap("tunerFirstGenerationGenePool")
          )
          .toString
          .toInt
      )
      .setTunerNumberOfGenerations(
        config
          .getOrElse(
            "tunerNumberOfGenerations",
            defaultMap("tunerNumberOfGenerations")
          )
          .toString
          .toInt
      )
      .setTunerNumberOfParentsToRetain(
        config
          .getOrElse(
            "tunerNumberOfParentsToRetain",
            defaultMap("tunerNumberOfParentsToRetain")
          )
          .toString
          .toInt
      )
      .setTunerNumberOfMutationsPerGeneration(
        config
          .getOrElse(
            "tunerNumberOfMutationsPerGeneration",
            defaultMap("tunerNumberOfMutationsPerGeneration")
          )
          .toString
          .toInt
      )
      .setTunerGeneticMixing(
        config
          .getOrElse("tunerGeneticMixing", defaultMap("tunerGeneticMixing"))
          .toString
          .toDouble
      )
      .setTunerGenerationalMutationStrategy(
        config
          .getOrElse(
            "tunerGenerationalMutationStrategy",
            defaultMap("tunerGenerationalMutationStrategy")
          )
          .toString
      )
      .setTunerFixedMutationValue(
        config
          .getOrElse(
            "tunerFixedMutationValue",
            defaultMap("tunerFixedMutationValue")
          )
          .toString
          .toInt
      )
      .setTunerMutationMagnitudeMode(
        config
          .getOrElse(
            "tunerMutationMagnitudeMode",
            defaultMap("tunerMutationMagnitudeMode")
          )
          .toString
      )
      .setTunerEvolutionStrategy(
        config
          .getOrElse(
            "tunerEvolutionStrategy",
            defaultMap("tunerEvolutionStrategy")
          )
          .toString
      )
      .setTunerGeneticMBORegressorType(
        config
          .getOrElse(
            "tunerGeneticMBORegressorType",
            defaultMap("tunerGeneticMBORegressorType")
          )
          .toString
      )
      .setTunerGeneticMBOCandidateFactor(
        config
          .getOrElse(
            "tunerGeneticMBOCandidateFactor",
            defaultMap("tunerGeneticMBOCandidateFactor")
          )
          .toString
          .toInt
      )
      .setTunerContinuousEvolutionImprovementThreshold(
        config
          .getOrElse(
            "tunerContinuousEvolutionImprovementThreshold",
            defaultMap("tunerContinuousEvolutionImprovementThreshold")
          )
          .toString
          .toInt
      )
      .setTunerContinuousEvolutionMaxIterations(
        config
          .getOrElse(
            "tunerContinuousEvolutionMaxIterations",
            defaultMap("tunerContinuousEvolutionMaxIterations")
          )
          .toString
          .toInt
      )
      .setTunerContinuousEvolutionStoppingScore(
        config
          .getOrElse(
            "tunerContinuousEvolutionStoppingScore",
            defaultMap("tunerContinuousEvolutionStoppingScore")
          )
          .toString
          .toDouble
      )
      .setTunerContinuousEvolutionParallelism(
        config
          .getOrElse(
            "tunerContinuousEvolutionParallelism",
            defaultMap("tunerContinuousEvolutionParallelism")
          )
          .toString
          .toInt
      )
      .setTunerContinuousEvolutionMutationAggressiveness(
        config
          .getOrElse(
            "tunerContinuousEvolutionMutationAggressiveness",
            defaultMap("tunerContinuousEvolutionMutationAggressiveness")
          )
          .toString
          .toInt
      )
      .setTunerContinuousEvolutionGeneticMixing(
        config
          .getOrElse(
            "tunerContinuousEvolutionGeneticMixing",
            defaultMap("tunerContinuousEvolutionGeneticMixing")
          )
          .toString
          .toDouble
      )
      .setTunerContinuousEvolutionRollingImprovementCount(
        config
          .getOrElse(
            "tunerContinuousEvolutionRollingImprovementCount",
            defaultMap("tunerContinuousEvolutionRollingImprovementCount")
          )
          .toString
          .toInt
      )
      .setTunerModelSeed(
        config
          .getOrElse("tunerModelSeed", defaultMap("tunerModelSeed"))
          .asInstanceOf[Map[String, Any]]
      )
      .setTunerHyperSpaceInferenceFlag(
        config
          .getOrElse(
            "tunerHyperSpaceInferenceFlag",
            defaultMap("tunerHyperSpaceInferenceFlag")
          )
          .toString
          .toBoolean
      )
      .setTunerHyperSpaceInferenceCount(
        config
          .getOrElse(
            "tunerHyperSpaceInferenceCount",
            defaultMap("tunerHyperSpaceInferenceCount")
          )
          .toString
          .toInt
      )
      .setTunerHyperSpaceModelCount(
        config
          .getOrElse(
            "tunerHyperSpaceModelCount",
            defaultMap("tunerHyperSpaceModelCount")
          )
          .toString
          .toInt
      )
      .setTunerHyperSpaceModelType(
        config
          .getOrElse(
            "tunerHyperSpaceModelType",
            defaultMap("tunerHyperSpaceModelType")
          )
          .toString
      )
      .setTunerInitialGenerationMode(
        config
          .getOrElse(
            "tunerInitialGenerationMode",
            defaultMap("tunerInitialGenerationMode")
          )
          .toString
      )
      .setTunerInitialGenerationPermutationCount(
        config
          .getOrElse(
            "tunerInitialGenerationPermutationCount",
            defaultMap("tunerInitialGenerationPermutationCount")
          )
          .toString
          .toInt
      )
      .setTunerInitialGenerationIndexMixingMode(
        config
          .getOrElse(
            "tunerInitialGenerationIndexMixingMode",
            defaultMap("tunerInitialGenerationIndexMixingMode")
          )
          .toString
      )
      .setTunerInitialGenerationArraySeed(
        config
          .getOrElse(
            "tunerInitialGenerationArraySeed",
            defaultMap("tunerInitialGenerationArraySeed")
          )
          .toString
          .toLong
      )
      .setMlFlowLoggingFlag(
        config
          .getOrElse("mlFlowLoggingFlag", defaultMap("mlFlowLoggingFlag"))
          .toString
          .toBoolean
      )
      .setMlFlowLogArtifactsFlag(
        config
          .getOrElse(
            "mlFlowLogArtifactsFlag",
            defaultMap("mlFlowLogArtifactsFlag")
          )
          .toString
          .toBoolean
      )
      .setMlFlowTrackingURI(
        config
          .getOrElse("mlFlowTrackingURI", defaultMap("mlFlowTrackingURI"))
          .toString
      )
      .setMlFlowExperimentName(
        config
          .getOrElse("mlFlowExperimentName", defaultMap("mlFlowExperimentName"))
          .toString
      )
      .setMlFlowAPIToken(
        config
          .getOrElse("mlFlowAPIToken", defaultMap("mlFlowAPIToken"))
          .toString
      )
      .setMlFlowModelSaveDirectory(
        config
          .getOrElse(
            "mlFlowModelSaveDirectory",
            defaultMap("mlFlowModelSaveDirectory")
          )
          .toString
      )
      .setMlFlowLoggingMode(
        config
          .getOrElse("mlFlowLoggingMode", defaultMap("mlFlowLoggingMode"))
          .toString
      )
      .setMlFlowBestSuffix(
        config
          .getOrElse("mlFlowBestSuffix", defaultMap("mlFlowBestSuffix"))
          .toString
      )
      .setInferenceConfigSaveLocation(
        config
          .getOrElse(
            "inferenceConfigSaveLocation",
            defaultMap("inferenceConfigSaveLocation")
          )
          .toString
      )
      .setMlFlowCustomRunTags(
        config
          .getOrElse("mlFlowCustomRunTags", defaultMap("mlFlowCustomRunTags"))
          .asInstanceOf[Map[String, AnyVal]]
      )
      .setTunerDeltaCacheBackingDirectory(
        config
          .getOrElse(
            "tunerDeltaCacheBackingDirectory",
            defaultMap("tunerDeltaCacheBackingDirectory")
          )
          .toString
      )
      .setTunerDeltaCacheBackingDirectoryRemovalFlag(
        config
          .getOrElse(
            "tunerDeltaCacheBackingDirectoryRemovalFlag",
            defaultMap("tunerDeltaCacheBackingDirectoryRemovalFlag")
          )
          .toString
          .toBoolean
      )
      .setSplitCachingStrategy(
        config
          .getOrElse("splitCachingStrategy", defaultMap("splitCachingStrategy"))
          .toString
      )

    configObject.getInstanceConfig

  }

  def getDefaultConfigMap(modelFamily: String,
                          predictionType: String): Map[String, Any] =
    defaultConfigMap(modelFamily, predictionType)

  def getConfigMapKeys: Iterable[String] =
    defaultConfigMap("randomForest", "classifier").keys

  def printConfigMapKeys(): Unit = { getConfigMapKeys.foreach(println(_)) }

}<|MERGE_RESOLUTION|>--- conflicted
+++ resolved
@@ -1406,14 +1406,6 @@
   }
 
   def setTunerKFold(value: Int): this.type = {
-<<<<<<< HEAD
-    if (value < 2)
-      println(
-        "WARNING - Setting KFold < 2 may result in a poorly generalized tuning run due to " +
-          "over-fitting within a particular train/test split."
-      )
-=======
->>>>>>> f03b692e
     _instanceConfig.tunerConfig.tunerKFold = value
     this
   }
@@ -2687,8 +2679,6 @@
 
   }
 
-
-
   /**
     *
     * @param modelFamily
