package com.databricks.labs.automl.model.tools

import com.databricks.labs.automl.model.tools.structures._
import com.databricks.labs.automl.params._
import com.databricks.labs.automl.utils.SparkSessionWrapper
import org.apache.spark.sql.DataFrame
import org.apache.spark.sql.functions._

import scala.collection.mutable.ArrayBuffer

class PostModelingOptimization
    extends Defaults
    with ModelConfigGenerators
    with SparkSessionWrapper {

  var _modelFamily = ""
  var _modelType = ""
  var _hyperParameterSpaceCount = 100000
  var _numericBoundaries: Map[String, (Double, Double)] = _
  var _stringBoundaries: Map[String, List[String]] = _
  var _seed: Long = 42L

  def setModelFamily(value: String): this.type = {
    require(
      _supportedModels.contains(value),
      s"${this.getClass.toString} error! Model Family $value is not supported." +
        s"\n\t Supported families: ${_supportedModels.mkString(", ")}"
    )
    _modelFamily = value
    this
  }

  def setModelType(value: String): this.type = {
    value match {
      case "classifier" => _modelType = value
      case "regressor"  => _modelType = value
      case _ =>
        throw new UnsupportedOperationException(
          s"Model type $value is not supported."
        )
    }
    this
  }

  def setHyperParameterSpaceCount(value: Int): this.type = {
    if (value > 500000)
      println(
        "WARNING! Setting permutation counts above 500,000 will put stress on the driver."
      )
    if (value > 1000000)
      throw new UnsupportedOperationException(
        s"Setting permutation above 1,000,000 is not supported" +
          s" due to runtime considerations.  $value is too large of a value."
      )
    _hyperParameterSpaceCount = value
    this
  }

  def setNumericBoundaries(value: Map[String, (Double, Double)]): this.type = {
    _numericBoundaries = value
    this
  }

  def setStringBoundaries(value: Map[String, List[String]]): this.type = {
    _stringBoundaries = value
    this
  }

  def setSeed(value: Long): this.type = {
    _seed = value
    this
  }

  def getModelFamily: String = _modelFamily

  def getModelType: String = _modelType

  def getHyperParameterSpaceCount: Int = _hyperParameterSpaceCount

  def getNumericBoundaries: Map[String, (Double, Double)] = _numericBoundaries

  def getStringBoundaries: Map[String, List[String]] = _stringBoundaries

  def getSeed: Long = _seed

  private def generateGenericSearchSpace(): PermutationConfiguration = {
    val calculatedPermutationValue = getPermutationCounts(
      _hyperParameterSpaceCount,
      _numericBoundaries.size
    ) +
      stringBoundaryPermutationCalculator(_stringBoundaries)

    PermutationConfiguration(
      modelType = _modelType,
      permutationTarget = calculatedPermutationValue,
      numericBoundaries = _numericBoundaries,
      stringBoundaries = _stringBoundaries
    )
  }

  //RANDOM FOREST METHODS
  /**
    * Generates an array of RandomForestConfig hyper parameters to meet the configured target size
    * @return a distinct array of RandomForestConfig's
    */
  protected[tools] def generateRandomForestSearchSpace()
    : Array[RandomForestConfig] = {
    // Generate the Permutations
    val permutationsArray = randomForestPermutationGenerator(
      generateGenericSearchSpace(),
      _hyperParameterSpaceCount,
      _seed
    )

    permutationsArray.distinct
  }

  def generateRandomForestSearchSpaceAsDataFrame(): DataFrame = {

    spark.createDataFrame(generateRandomForestSearchSpace())

  }

  protected[tools] def randomForestResultMapping(
    results: Array[GenericModelReturn]
  ): DataFrame = {

    val builder = new ArrayBuffer[RandomForestModelRunReport]()

    results.foreach { x =>
      val hyperParams = x.hyperParams
      builder += RandomForestModelRunReport(
        numTrees = hyperParams("numTrees").toString.toInt,
        impurity = hyperParams("impurity").toString,
        maxBins = hyperParams("maxBins").toString.toInt,
        maxDepth = hyperParams("maxDepth").toString.toInt,
        minInfoGain = hyperParams("minInfoGain").toString.toDouble,
        subSamplingRate = hyperParams("subSamplingRate").toString.toDouble,
        featureSubsetStrategy = hyperParams("featureSubsetStrategy").toString,
        score = x.score
      )
    }
    spark.createDataFrame(builder.result.toArray)
  }

  def randomForestPrediction(modelingResults: Array[GenericModelReturn],
                             modelType: String,
                             topPredictions: Int): Array[RandomForestConfig] = {

    val inferenceDataSet = randomForestResultMapping(modelingResults)

    val fittedPipeline = new PostModelingPipelineBuilder(inferenceDataSet)
      .setModelType(modelType)
      .setNumericBoundaries(_numericBoundaries)
      .setStringBoundaries(_stringBoundaries)
      .regressionModelForPermutationTest()

    val fullSearchSpaceDataSet = generateRandomForestSearchSpaceAsDataFrame()

    val restrictedData = fittedPipeline
      .transform(fullSearchSpaceDataSet)
      .orderBy(col("prediction").desc)
      .limit(topPredictions)

    convertRandomForestResultToConfig(restrictedData)

  }

  //DECISION TREE METHODS

  protected[tools] def generateTreesSearchSpace(): Array[TreesConfig] = {

    val permutationsArray = treesPermutationGenerator(
      generateGenericSearchSpace(),
      _hyperParameterSpaceCount,
      _seed
    )
    permutationsArray.distinct
  }

  protected[tools] def generateTreesSearchSpaceAsDataFrame(): DataFrame = {
    spark.createDataFrame(generateTreesSearchSpace())
  }

  protected[tools] def treesResultMapping(
    results: Array[GenericModelReturn]
  ): DataFrame = {

    val builder = new ArrayBuffer[TreesModelRunReport]()

    results.foreach { x =>
      val hyperParams = x.hyperParams
      builder += TreesModelRunReport(
        impurity = hyperParams("impurity").toString,
        maxBins = hyperParams("maxBins").toString.toInt,
        maxDepth = hyperParams("maxDepth").toString.toInt,
        minInfoGain = hyperParams("minInfoGain").toString.toDouble,
        minInstancesPerNode =
          hyperParams("minInstancesPerNode").toString.toDouble,
        score = x.score
      )
    }
    spark.createDataFrame(builder.result.toArray)
  }

  def treesPrediction(modelingResults: Array[GenericModelReturn],
                      modelType: String,
                      topPredictions: Int): Array[TreesConfig] = {
    val inferenceDataSet = treesResultMapping(modelingResults)

    val fittedPipeline = new PostModelingPipelineBuilder(inferenceDataSet)
      .setModelType(modelType)
      .setNumericBoundaries(_numericBoundaries)
      .setStringBoundaries(_stringBoundaries)
      .regressionModelForPermutationTest()

    val fullSearchSpaceDataSet = generateTreesSearchSpaceAsDataFrame()

    val restrictedData = fittedPipeline
      .transform(fullSearchSpaceDataSet)
      .orderBy(col("prediction").desc)
      .limit(topPredictions)

    convertTreesResultToConfig(restrictedData)
  }

  //GBT METHODS

  protected[tools] def generateGBTSearchSpace(): Array[GBTConfig] = {

    val permutationsArray = gbtPermutationGenerator(
      generateGenericSearchSpace(),
      _hyperParameterSpaceCount,
      _seed
    )
    permutationsArray.distinct
  }

  protected[tools] def generateGBTSearchSpaceAsDataFrame(): DataFrame = {
    spark.createDataFrame(generateGBTSearchSpace())
  }

  protected[tools] def gbtResultMapping(
    results: Array[GenericModelReturn]
  ): DataFrame = {

    val builder = new ArrayBuffer[GBTModelRunReport]()

    results.foreach { x =>
      val hyperParams = x.hyperParams
      builder += GBTModelRunReport(
        impurity = hyperParams("impurity").toString,
        lossType = hyperParams("lossType").toString,
        maxBins = hyperParams("maxBins").toString.toInt,
        maxDepth = hyperParams("maxDepth").toString.toInt,
        maxIter = hyperParams("maxIter").toString.toInt,
        minInfoGain = hyperParams("minInfoGain").toString.toDouble,
        minInstancesPerNode = hyperParams("minInstancesPerNode").toString.toInt,
        stepSize = hyperParams("stepSize").toString.toDouble,
        score = x.score
      )
    }
    spark.createDataFrame(builder.result.toArray)
  }

  def gbtPrediction(modelingResults: Array[GenericModelReturn],
                    modelType: String,
                    topPredictions: Int): Array[GBTConfig] = {
    val inferenceDataSet = gbtResultMapping(modelingResults)

    val fittedPipeline = new PostModelingPipelineBuilder(inferenceDataSet)
      .setModelType(modelType)
      .setNumericBoundaries(_numericBoundaries)
      .setStringBoundaries(_stringBoundaries)
      .regressionModelForPermutationTest()

    val fullSearchSpaceDataSet = generateGBTSearchSpaceAsDataFrame()

    val restrictedData = fittedPipeline
      .transform(fullSearchSpaceDataSet)
      .orderBy(col("prediction").desc)
      .limit(topPredictions)

    convertGBTResultToConfig(restrictedData)
  }

  //LINEAR REGRESSION METHODS

  protected[tools] def generateLinearRegressionSearchSpace()
    : Array[LinearRegressionConfig] = {

    val permutationsArray = linearRegressionPermutationGenerator(
      generateGenericSearchSpace(),
      _hyperParameterSpaceCount,
      _seed
    )
    permutationsArray.distinct
  }

  protected[tools] def generateLinearRegressionSearchSpaceAsDataFrame()
    : DataFrame = {
    spark.createDataFrame(generateLinearRegressionSearchSpace())
  }

  protected[tools] def linearRegressionResultMapping(
    results: Array[GenericModelReturn]
  ): DataFrame = {

    val builder = new ArrayBuffer[LinearRegressionModelRunReport]()

    results.foreach { x =>
      val hyperParams = x.hyperParams
      builder += LinearRegressionModelRunReport(
        elasticNetParams = hyperParams("elasticNetParams").toString.toDouble,
        fitIntercept = hyperParams("fitIntercept").toString.toBoolean,
        loss = hyperParams("loss").toString,
        maxIter = hyperParams("maxIter").toString.toInt,
        regParam = hyperParams("regParam").toString.toDouble,
        standardization = hyperParams("standardization").toString.toBoolean,
        tolerance = hyperParams("tolerance").toString.toDouble,
        score = x.score
      )
    }
    spark.createDataFrame(builder.result.toArray)
  }

  def linearRegressionPrediction(
    modelingResults: Array[GenericModelReturn],
    modelType: String,
    topPredictions: Int
  ): Array[LinearRegressionConfig] = {
    val inferenceDataSet = linearRegressionResultMapping(modelingResults)

    val fittedPipeline = new PostModelingPipelineBuilder(inferenceDataSet)
      .setModelType(modelType)
      .setNumericBoundaries(_numericBoundaries)
      .setStringBoundaries(_stringBoundaries)
      .regressionModelForPermutationTest()

    val fullSearchSpaceDataSet =
      generateLinearRegressionSearchSpaceAsDataFrame()

    val restrictedData = fittedPipeline
      .transform(fullSearchSpaceDataSet)
      .orderBy(col("prediction").desc)
      .limit(topPredictions)

    convertLinearRegressionResultToConfig(restrictedData)
  }

  //LOGISTIC REGRESSION METHODS

  protected[tools] def generateLogisticRegressionSearchSpace()
    : Array[LogisticRegressionConfig] = {

    val permutationsArray = logisticRegressionPermutationGenerator(
      generateGenericSearchSpace(),
      _hyperParameterSpaceCount,
      _seed
    )
    permutationsArray.distinct
  }

  protected[tools] def generateLogisticRegressionSearchSpaceAsDataFrame()
    : DataFrame = {
    spark.createDataFrame(generateLogisticRegressionSearchSpace())
  }

  protected[tools] def logisticRegressionResultMapping(
    results: Array[GenericModelReturn]
  ): DataFrame = {

    val builder = new ArrayBuffer[LogisticRegressionModelRunReport]()

    results.foreach { x =>
      val hyperParams = x.hyperParams
      builder += LogisticRegressionModelRunReport(
        elasticNetParams = hyperParams("elasticNetParams").toString.toDouble,
        fitIntercept = hyperParams("fitIntercept").toString.toBoolean,
        maxIter = hyperParams("maxIter").toString.toInt,
        regParam = hyperParams("regParam").toString.toDouble,
        standardization = hyperParams("standardization").toString.toBoolean,
        tolerance = hyperParams("tolerance").toString.toDouble,
        score = x.score
      )
    }
    spark.createDataFrame(builder.result.toArray)
  }

  def logisticRegressionPrediction(
    modelingResults: Array[GenericModelReturn],
    modelType: String,
    topPredictions: Int
  ): Array[LogisticRegressionConfig] = {
    val inferenceDataSet = logisticRegressionResultMapping(modelingResults)

    val fittedPipeline = new PostModelingPipelineBuilder(inferenceDataSet)
      .setModelType(modelType)
      .setNumericBoundaries(_numericBoundaries)
      .setStringBoundaries(_stringBoundaries)
      .regressionModelForPermutationTest()

    val fullSearchSpaceDataSet =
      generateLogisticRegressionSearchSpaceAsDataFrame()

    val restrictedData = fittedPipeline
      .transform(fullSearchSpaceDataSet)
      .orderBy(col("prediction").desc)
      .limit(topPredictions)

    convertLogisticRegressionResultToConfig(restrictedData)
  }

  //SUPPORT VECTOR MACHINES METHODS

  protected[tools] def generateSVMSearchSpace(): Array[SVMConfig] = {

    val permutationsArray = svmPermutationGenerator(
      generateGenericSearchSpace(),
      _hyperParameterSpaceCount,
      _seed
    )
    permutationsArray.distinct
  }

  protected[tools] def generateSVMSearchSpaceAsDataFrame(): DataFrame = {
    spark.createDataFrame(generateSVMSearchSpace())
  }

  protected[tools] def svmResultMapping(
    results: Array[GenericModelReturn]
  ): DataFrame = {

    val builder = new ArrayBuffer[SVMModelRunReport]()

    results.foreach { x =>
      val hyperParams = x.hyperParams
      builder += SVMModelRunReport(
        fitIntercept = hyperParams("fitIntercept").toString.toBoolean,
        maxIter = hyperParams("maxIter").toString.toInt,
        regParam = hyperParams("regParam").toString.toDouble,
        standardization = hyperParams("standardization").toString.toBoolean,
        tolerance = hyperParams("tolerance").toString.toDouble,
        score = x.score
      )
    }
    spark.createDataFrame(builder.result.toArray)
  }

  def svmPrediction(modelingResults: Array[GenericModelReturn],
                    modelType: String,
                    topPredictions: Int): Array[SVMConfig] = {
    val inferenceDataSet = svmResultMapping(modelingResults)

    val fittedPipeline = new PostModelingPipelineBuilder(inferenceDataSet)
      .setModelType(modelType)
      .setNumericBoundaries(_numericBoundaries)
      .setStringBoundaries(_stringBoundaries)
      .regressionModelForPermutationTest()

    val fullSearchSpaceDataSet = generateSVMSearchSpaceAsDataFrame()

    val restrictedData = fittedPipeline
      .transform(fullSearchSpaceDataSet)
      .orderBy(col("prediction").desc)
      .limit(topPredictions)

    convertSVMResultToConfig(restrictedData)
  }

  //XGBOOST METHODS

  protected[tools] def generateXGBoostSearchSpace(): Array[XGBoostConfig] = {

    val permutationsArray = xgboostPermutationGenerator(
      generateGenericSearchSpace(),
      _hyperParameterSpaceCount,
      _seed
    )
    permutationsArray.distinct
  }

  protected[tools] def generateXGBoostSearchSpaceAsDataFrame(): DataFrame = {
    spark.createDataFrame(generateXGBoostSearchSpace())
  }

  protected[tools] def xgBoostResultMapping(
    results: Array[GenericModelReturn]
  ): DataFrame = {

    val builder = new ArrayBuffer[XGBoostModelRunReport]()

    results.foreach { x =>
      val hyperParams = x.hyperParams
      builder += XGBoostModelRunReport(
        alpha = hyperParams("alpha").toString.toDouble,
        eta = hyperParams("eta").toString.toDouble,
        gamma = hyperParams("gamma").toString.toDouble,
        lambda = hyperParams("lambda").toString.toDouble,
        maxDepth = hyperParams("maxDepth").toString.toInt,
        subSample = hyperParams("subSample").toString.toDouble,
        minChildWeight = hyperParams("minChildWeight").toString.toDouble,
        numRound = hyperParams("numRound").toString.toInt,
        maxBins = hyperParams("maxBins").toString.toInt,
        trainTestRatio = hyperParams("trainTestRatio").toString.toDouble,
        score = x.score
      )
    }
    spark.createDataFrame(builder.result.toArray)
  }

  def xgBoostPrediction(modelingResults: Array[GenericModelReturn],
                        modelType: String,
                        topPredictions: Int): Array[XGBoostConfig] = {
    val inferenceDataSet = xgBoostResultMapping(modelingResults)

    val fittedPipeline = new PostModelingPipelineBuilder(inferenceDataSet)
      .setModelType(modelType)
      .setNumericBoundaries(_numericBoundaries)
      .setStringBoundaries(_stringBoundaries)
      .regressionModelForPermutationTest()

    val fullSearchSpaceDataSet = generateXGBoostSearchSpaceAsDataFrame()

    val restrictedData = fittedPipeline
      .transform(fullSearchSpaceDataSet)
      .orderBy(col("prediction").desc)
      .limit(topPredictions)

    convertXGBoostResultToConfig(restrictedData)
  }

  //MLPC METHODS

  protected[tools] def generateMLPCSearchSpace(
    inputFeatureSize: Int,
    classCount: Int
  ): Array[MLPCModelingConfig] = {

    val mlpcSearchSpace = MLPCPermutationConfiguration(
      permutationTarget = getPermutationCounts(
        _hyperParameterSpaceCount,
        _numericBoundaries.size
      ) +
        stringBoundaryPermutationCalculator(_stringBoundaries),
      numericBoundaries = _numericBoundaries,
      stringBoundaries = _stringBoundaries,
      inputFeatureSize = inputFeatureSize,
      distinctClasses = classCount
    )

    val permutationsArray = mlpcPermutationGenerator(
      mlpcSearchSpace,
      _hyperParameterSpaceCount,
      _seed
    )
    permutationsArray.distinct
  }

  protected[tools] def generateMLPCSearchSpaceAsDataFrame(
    inputFeatureSize: Int,
    classCount: Int
  ): DataFrame = {
    spark.createDataFrame(generateMLPCSearchSpace(inputFeatureSize, classCount))
  }

  protected[tools] def mlpcResultMapping(
    results: Array[GenericModelReturn]
  ): DataFrame = {

    val builder = new ArrayBuffer[MLPCModelRunReport]()

    results.foreach { x =>
      val hyperParams = x.hyperParams
      val (layerCount, hiddenLayerSizeAdjust) =
        mlpcLayersExtractor(hyperParams("layers").asInstanceOf[Array[Int]])
      builder += MLPCModelRunReport(
        layers = layerCount,
        maxIter = hyperParams("maxIter").toString.toInt,
        solver = hyperParams("solver").toString,
        stepSize = hyperParams("stepSize").toString.toDouble,
        tolerance = hyperParams("tolerance").toString.toDouble,
        hiddenLayerSizeAdjust = hiddenLayerSizeAdjust,
        score = x.score
      )
    }
    spark.createDataFrame(builder.result.toArray)
  }

  def mlpcPrediction(modelingResults: Array[GenericModelReturn],
                     modelType: String,
                     topPredictions: Int,
                     featureInputSize: Int,
                     classDistinctCount: Int): Array[MLPCConfig] = {

    val inferenceDataSet = mlpcResultMapping(modelingResults)

    val fittedPipeline = new PostModelingPipelineBuilder(inferenceDataSet)
      .setModelType(modelType)
      .setNumericBoundaries(_numericBoundaries)
      .setStringBoundaries(_stringBoundaries)
      .regressionModelForPermutationTest()

    val fullSearchSpaceDataSet =
<<<<<<< HEAD
      generateMLPCSearchSpaceAsDataFrame(
        featureInputSize,
        classDistinctCount + 1
      ).withColumnRenamed("layers", "layerConstruct")
=======
      generateMLPCSearchSpaceAsDataFrame(featureInputSize, classDistinctCount)
        .withColumnRenamed("layers", "layerConstruct")
>>>>>>> 14e6bf9b
        .withColumnRenamed("layerCount", "layers")

    val restrictedData = fittedPipeline
      .transform(fullSearchSpaceDataSet)
      .orderBy(col("prediction").desc)
      .limit(topPredictions)
      .withColumnRenamed("layers", "layerCount")
      .withColumnRenamed("layerConstruct", "layers")

    convertMLPCResultToConfig(
      restrictedData,
      featureInputSize,
<<<<<<< HEAD
      classDistinctCount + 1
=======
      classDistinctCount
>>>>>>> 14e6bf9b
    )
  }

}<|MERGE_RESOLUTION|>--- conflicted
+++ resolved
@@ -602,15 +602,10 @@
       .regressionModelForPermutationTest()
 
     val fullSearchSpaceDataSet =
-<<<<<<< HEAD
       generateMLPCSearchSpaceAsDataFrame(
         featureInputSize,
         classDistinctCount + 1
       ).withColumnRenamed("layers", "layerConstruct")
-=======
-      generateMLPCSearchSpaceAsDataFrame(featureInputSize, classDistinctCount)
-        .withColumnRenamed("layers", "layerConstruct")
->>>>>>> 14e6bf9b
         .withColumnRenamed("layerCount", "layers")
 
     val restrictedData = fittedPipeline
@@ -623,11 +618,8 @@
     convertMLPCResultToConfig(
       restrictedData,
       featureInputSize,
-<<<<<<< HEAD
       classDistinctCount + 1
-=======
-      classDistinctCount
->>>>>>> 14e6bf9b
+
     )
   }
 
