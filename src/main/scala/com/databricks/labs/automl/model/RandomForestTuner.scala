package com.databricks.labs.automl.model

import com.databricks.labs.automl.model.tools._
import com.databricks.labs.automl.model.tools.structures.TrainSplitReferences
import com.databricks.labs.automl.params.{
  Defaults,
  RandomForestConfig,
  RandomForestModelsWithResults
}
import com.databricks.labs.automl.utils.SparkSessionWrapper
import org.apache.log4j.{Level, Logger}
import org.apache.spark.storage.StorageLevel
import org.apache.spark.ml.classification.RandomForestClassifier
import org.apache.spark.ml.regression.RandomForestRegressor
import org.apache.spark.sql.DataFrame
import org.apache.spark.sql.functions._

import scala.collection.mutable.{ArrayBuffer, ListBuffer}
import scala.collection.parallel.ForkJoinTaskSupport
import scala.collection.parallel.mutable.ParHashSet
import scala.concurrent.forkjoin.ForkJoinPool

class RandomForestTuner(df: DataFrame,
                        data: Array[TrainSplitReferences],
                        modelSelection: String,
                        isPipeline: Boolean = false)
    extends SparkSessionWrapper
    with Evolution
    with Defaults {

  private val logger: Logger = Logger.getLogger(this.getClass)

  // Instantiate the default scoring metric
  private var _scoringMetric = modelSelection match {
    case "regressor"  => "rmse"
    case "classifier" => "f1"
    case _ =>
      throw new UnsupportedOperationException(
        s"Model $modelSelection is not supported."
      )
  }

  private var _randomForestNumericBoundaries = _rfDefaultNumBoundaries

  private var _randomForestStringBoundaries = _rfDefaultStringBoundaries

  private var _classificationMetrics = classificationMetrics

  def setScoringMetric(value: String): this.type = {
    modelSelection match {
      case "regressor" =>
        require(
          regressionMetrics.contains(value),
          s"Regressor scoring metric '$value' is not a valid member of ${invalidateSelection(value, regressionMetrics)}"
        )
      case "classifier" =>
        require(
          _classificationMetrics.contains(value),
          s"Classification scoring metric '$value' is not a valid member of ${invalidateSelection(value, _classificationMetrics)}"
        )
      case _ =>
        throw new UnsupportedOperationException(
          s"Unsupported modelType $modelSelection"
        )
    }
    this._scoringMetric = value
    this
  }

  def setRandomForestNumericBoundaries(
    value: Map[String, (Double, Double)]
  ): this.type = {
    this._randomForestNumericBoundaries = value
    this
  }

  def setRandomForestStringBoundaries(
    value: Map[String, List[String]]
  ): this.type = {
    this._randomForestStringBoundaries = value
    this
  }

  def getScoringMetric: String = _scoringMetric

  def getRandomForestNumericBoundaries: Map[String, (Double, Double)] =
    _randomForestNumericBoundaries

  def getRandomForestStringBoundaries: Map[String, List[String]] =
    _randomForestStringBoundaries

  def getClassificationMetrics: List[String] = _classificationMetrics

  def getRegressionMetrics: List[String] = regressionMetrics

  /**
    * Private method for updating the maxBins setting for the tree algorithm to ensure that cardinality validation
    * occurs for each nominal field in the feature vector to ensure that entnopy / information gain / gini calculations
    * can be conducted correctly.
    * @since 0.6.2
    * @author Ben Wilson, Databricks
    */
  private def resetNumericBoundaries: this.type = {

    _randomForestNumericBoundaries = ModelUtils.resetTreeBinsSearchSpace(
      df,
      _randomForestNumericBoundaries,
      _fieldsToIgnore,
      _labelCol,
      _featureCol
    )
    this

  }

  private def resetClassificationMetrics: List[String] = modelSelection match {
    case "classifier" =>
      classificationMetricValidator(
        classificationAdjudicator(df),
        classificationMetrics
      )
    case _ => classificationMetrics
  }

  private def setClassificationMetrics(value: List[String]): this.type = {
    _classificationMetrics = value
    this
  }

  private def modelDecider[A, B](modelConfig: RandomForestConfig) = {

    val builtModel = modelSelection match {
      case "classifier" =>
        new RandomForestClassifier()
          .setLabelCol(_labelCol)
          .setFeaturesCol(_featureCol)
          .setNumTrees(modelConfig.numTrees)
          .setCheckpointInterval(-1)
          .setImpurity(modelConfig.impurity)
          .setMaxBins(modelConfig.maxBins)
          .setMaxDepth(modelConfig.maxDepth)
          .setMinInfoGain(modelConfig.minInfoGain)
          .setFeatureSubsetStrategy(modelConfig.featureSubsetStrategy)
          .setSubsamplingRate(modelConfig.subSamplingRate)
      case "regressor" =>
        new RandomForestRegressor()
          .setLabelCol(_labelCol)
          .setFeaturesCol(_featureCol)
          .setNumTrees(modelConfig.numTrees)
          .setCheckpointInterval(-1)
          .setImpurity(modelConfig.impurity)
          .setMaxBins(modelConfig.maxBins)
          .setMaxDepth(modelConfig.maxDepth)
          .setMinInfoGain(modelConfig.minInfoGain)
          .setFeatureSubsetStrategy(modelConfig.featureSubsetStrategy)
          .setSubsamplingRate(modelConfig.subSamplingRate)
      case _ =>
        throw new UnsupportedOperationException(
          s"Unsupported modelType $modelSelection"
        )
    }
    builtModel
  }

  override def generateRandomString(
    param: String,
    boundaryMap: Map[String, List[String]]
  ): String = {

    val stringListing = param match {
      case "impurity" =>
        modelSelection match {
          case "regressor" => List("variance")
          case _           => boundaryMap(param)
        }
      case _ => boundaryMap(param)
    }
    _randomizer.shuffle(stringListing).head
  }

  private def returnBestHyperParameters(
    collection: ArrayBuffer[RandomForestModelsWithResults]
  ): (RandomForestConfig, Double) = {

    val bestEntry = _optimizationStrategy match {
      case "minimize" =>
        collection.result.toArray.sortWith(_.score < _.score).head
      case _ => collection.result.toArray.sortWith(_.score > _.score).head
    }
    (bestEntry.modelHyperParams, bestEntry.score)
  }

  private def evaluateStoppingScore(currentBestScore: Double,
                                    stopThreshold: Double): Boolean = {
    _optimizationStrategy match {
      case "minimize" => if (currentBestScore > stopThreshold) true else false
      case _          => if (currentBestScore < stopThreshold) true else false
    }
  }

  private def evaluateBestScore(runScore: Double,
                                bestScore: Double): Boolean = {
    _optimizationStrategy match {
      case "minimize" => if (runScore < bestScore) true else false
      case _          => if (runScore > bestScore) true else false
    }
  }

  private def sortAndReturnAll(
    results: ArrayBuffer[RandomForestModelsWithResults]
  ): Array[RandomForestModelsWithResults] = {
    _optimizationStrategy match {
      case "minimize" => results.result.toArray.sortWith(_.score < _.score)
      case _          => results.result.toArray.sortWith(_.score > _.score)
    }
  }

  private def sortAndReturnBestScore(
    results: ArrayBuffer[RandomForestModelsWithResults]
  ): Double = {
    sortAndReturnAll(results).head.score
  }

  private def generateThresholdedParams(
    iterationCount: Int
  ): Array[RandomForestConfig] = {

    val iterations = new ArrayBuffer[RandomForestConfig]

    var i = 0
    do {
      val featureSubsetStrategy = generateRandomString(
        "featureSubsetStrategy",
        _randomForestStringBoundaries
      )
      val subSamplingRate =
        generateRandomDouble("subSamplingRate", _randomForestNumericBoundaries)
      val impurity =
        generateRandomString("impurity", _randomForestStringBoundaries)
      val minInfoGain =
        generateRandomDouble("minInfoGain", _randomForestNumericBoundaries)
      val maxBins =
        generateRandomInteger("maxBins", _randomForestNumericBoundaries)
      val numTrees =
        generateRandomInteger("numTrees", _randomForestNumericBoundaries)
      val maxDepth =
        generateRandomInteger("maxDepth", _randomForestNumericBoundaries)
      iterations += RandomForestConfig(
        numTrees,
        impurity,
        maxBins,
        maxDepth,
        minInfoGain,
        subSamplingRate,
        featureSubsetStrategy
      )
      i += 1
    } while (i < iterationCount)

    iterations.toArray
  }

  private def generateAndScoreRandomForestModel(
    train: DataFrame,
    test: DataFrame,
    modelConfig: RandomForestConfig,
    generation: Int = 1
  ): RandomForestModelsWithResults = {

    val randomForestModel = modelDecider(modelConfig)

    val builtModel = randomForestModel.fit(train)

    val predictedData = builtModel.transform(test)
<<<<<<< HEAD
    val optimizedPredictions =
      predictedData.repartition(optimalJVMModelPartitions).cache()
    optimizedPredictions.foreach(_ => ())
=======
    val optimizedPredictions = predictedData.persist(StorageLevel.DISK_ONLY)
//    optimizedPredictions.foreach(_ => ())
>>>>>>> e8e59d6b

    val scoringMap = scala.collection.mutable.Map[String, Double]()

    modelSelection match {
      case "classifier" =>
        for (i <- _classificationMetrics) {
          scoringMap(i) =
            classificationScoring(i, _labelCol, optimizedPredictions)
        }
      case "regressor" =>
        for (i <- regressionMetrics) {
          scoringMap(i) = regressionScoring(i, _labelCol, optimizedPredictions)
        }
    }

    val rfModelsWithResults = RandomForestModelsWithResults(
      modelConfig,
      builtModel,
      scoringMap(_scoringMetric),
      scoringMap.toMap,
      generation
    )

    optimizedPredictions.unpersist()
    rfModelsWithResults
  }

  private def runBattery(
    battery: Array[RandomForestConfig],
    generation: Int = 1
  ): Array[RandomForestModelsWithResults] = {

    val metrics = modelSelection match {
      case "classifier" => _classificationMetrics
      case _            => regressionMetrics
    }

    val statusObj = new ModelReporting("randomForest", metrics)

    validateLabelAndFeatures(df, _labelCol, _featureCol)

    @volatile var results = new ArrayBuffer[RandomForestModelsWithResults]
    @volatile var modelCnt = 0
    val taskSupport = new ForkJoinTaskSupport(new ForkJoinPool(_parallelism))
    val runs = battery.par
    runs.tasksupport = taskSupport

//    val uniqueLabels: Array[Row] = df.select(_labelCol).distinct().collect()

    val currentStatus = statusObj.generateGenerationStartStatement(
      generation,
      calculateModelingFamilyRemainingTime(generation, modelCnt)
    )

    println(currentStatus)
    logger.log(Level.INFO, currentStatus)

    runs.foreach { x =>
      val runId = java.util.UUID.randomUUID()

      println(statusObj.generateRunStartStatement(runId, x))

      val kFoldTimeStamp = System.currentTimeMillis() / 1000

//      val kFoldBuffer = new ArrayBuffer[RandomForestModelsWithResults]

<<<<<<< HEAD
      val kFoldBuffer = data.map { z =>
        generateAndScoreRandomForestModel(z.data.train, z.data.test, x)
=======
      for (_ <- _kFoldIteratorRange) {
        val Array(train, test) =
          genTestTrain(df, scala.util.Random.nextLong, uniqueLabels)
        val (optimizedTrain, optimizedTest) = optimizeTestTrain(train, test, optimalJVMModelPartitions, shuffle=true)
        kFoldBuffer += generateAndScoreRandomForestModel(optimizedTrain, optimizedTest, x)
        optimizedTrain.unpersist()
        optimizedTest.unpersist()
>>>>>>> e8e59d6b
      }

//      for (_ <- _kFoldIteratorRange) {
////        val Array(train, test) =
////          genTestTrain(df, scala.util.Random.nextLong, uniqueLabels)
//        val (optimizedTrain, optimizedTest) = optimizeTestTrain(train, test, optimalJVMModelPartitions)
//        kFoldBuffer += generateAndScoreRandomForestModel(optimizedTrain, optimizedTest, x)
//        optimizedTrain.unpersist()
//        optimizedTest.unpersist()
//      }
      val scores = new ArrayBuffer[Double]
      kFoldBuffer.map(x => {
        scores += x.score
      })

      val scoringMap = scala.collection.mutable.Map[String, Double]()

      modelSelection match {
        case "classifier" =>
          for (a <- _classificationMetrics) {
            val metricScores = new ListBuffer[Double]
            kFoldBuffer.map(x => metricScores += x.evalMetrics(a))
            scoringMap(a) = metricScores.sum / metricScores.length
          }
        case "regressor" =>
          for (a <- regressionMetrics) {
            val metricScores = new ListBuffer[Double]
            kFoldBuffer.map(x => metricScores += x.evalMetrics(a))
            scoringMap(a) = metricScores.sum / metricScores.length
          }
        case _ =>
          throw new UnsupportedOperationException(
            s"$modelSelection is not a supported model type."
          )
      }

      val runAvg = RandomForestModelsWithResults(
        x,
        kFoldBuffer.head.model,
        scores.sum / scores.length,
        scoringMap.toMap,
        generation
      )

      results += runAvg
      modelCnt += 1

      val runStatement = statusObj.generateRunScoreStatement(
        runId,
        scoringMap.result.toMap,
        _scoringMetric,
        x,
        calculateModelingFamilyRemainingTime(generation, modelCnt),
        kFoldTimeStamp
      )

      println(runStatement)

      logger.log(Level.INFO, runStatement)
    }

    sortAndReturnAll(results)

  }

  private def irradiateGeneration(
    parents: Array[RandomForestConfig],
    mutationCount: Int,
    mutationAggression: Int,
    mutationMagnitude: Double
  ): Array[RandomForestConfig] = {

    val mutationPayload = new ArrayBuffer[RandomForestConfig]
    val totalConfigs = modelConfigLength[RandomForestConfig]
    val indexMutation =
      if (mutationAggression >= totalConfigs) totalConfigs - 1
      else totalConfigs - mutationAggression
    val mutationCandidates = generateThresholdedParams(mutationCount)
    val mutationIndeces =
      generateMutationIndeces(1, totalConfigs, indexMutation, mutationCount)

    for (i <- mutationCandidates.indices) {

      val randomParent = scala.util.Random.shuffle(parents.toList).head
      val mutationIteration = mutationCandidates(i)
      val mutationIndexIteration = mutationIndeces(i)

      mutationPayload += RandomForestConfig(
        if (mutationIndexIteration.contains(0))
          geneMixing(
            randomParent.numTrees,
            mutationIteration.numTrees,
            mutationMagnitude
          )
        else randomParent.numTrees,
        if (mutationIndexIteration.contains(1))
          geneMixing(randomParent.impurity, mutationIteration.impurity)
        else randomParent.impurity,
        if (mutationIndexIteration.contains(2))
          geneMixing(
            randomParent.maxBins,
            mutationIteration.maxBins,
            mutationMagnitude
          )
        else randomParent.maxBins,
        if (mutationIndexIteration.contains(3))
          geneMixing(
            randomParent.maxDepth,
            mutationIteration.maxDepth,
            mutationMagnitude
          )
        else randomParent.maxDepth,
        if (mutationIndexIteration.contains(4))
          geneMixing(
            randomParent.minInfoGain,
            mutationIteration.minInfoGain,
            mutationMagnitude
          )
        else randomParent.minInfoGain,
        if (mutationIndexIteration.contains(5))
          geneMixing(
            randomParent.subSamplingRate,
            mutationIteration.subSamplingRate,
            mutationMagnitude
          )
        else randomParent.subSamplingRate,
        if (mutationIndexIteration.contains(6))
          geneMixing(
            randomParent.featureSubsetStrategy,
            mutationIteration.featureSubsetStrategy
          )
        else randomParent.featureSubsetStrategy
      )
    }
    mutationPayload.result.toArray
  }

  private def continuousEvolution(): Array[RandomForestModelsWithResults] = {

    setClassificationMetrics(resetClassificationMetrics)
    if (!isPipeline) resetNumericBoundaries

    val taskSupport = new ForkJoinTaskSupport(
      new ForkJoinPool(_continuousEvolutionParallelism)
    )

    var runResults = new ArrayBuffer[RandomForestModelsWithResults]

    var scoreHistory = new ArrayBuffer[Double]

    // Set the beginning of the loop and instantiate a place holder for holdling the current best score
    var iter: Int = 1
    var bestScore: Double = 0.0
    var rollingImprovement: Boolean = true
    var incrementalImprovementCount: Int = 0
    val earlyStoppingImprovementThreshold: Int =
      _continuousEvolutionImprovementThreshold

    val totalConfigs = modelConfigLength[RandomForestConfig]

    var runSet = _initialGenerationMode match {

      case "random" =>
        if (_modelSeedSet) {
          val genArray = new ArrayBuffer[RandomForestConfig]
          val startingModelSeed = generateRandomForestConfig(_modelSeed)
          genArray += startingModelSeed
          genArray ++= irradiateGeneration(
            Array(startingModelSeed),
            _firstGenerationGenePool,
            totalConfigs - 1,
            _geneticMixing
          )
          ParHashSet(genArray.result.toArray: _*)
        } else {
          ParHashSet(generateThresholdedParams(_firstGenerationGenePool): _*)
        }
      case "permutations" =>
        val startingPool = new HyperParameterFullSearch()
          .setModelFamily("RandomForest")
          .setModelType(modelSelection)
          .setPermutationCount(_initialGenerationPermutationCount)
          .setIndexMixingMode(_initialGenerationIndexMixingMode)
          .setArraySeed(_initialGenerationArraySeed)
          .initialGenerationSeedRandomForest(
            _randomForestNumericBoundaries,
            _randomForestStringBoundaries
          )
        ParHashSet(startingPool: _*)
    }

    // Apply ForkJoin ThreadPool parallelism
    runSet.tasksupport = taskSupport

    do {

      runSet.foreach(x => {

        try {
          // Pull the config out of the HashSet
          runSet -= x

          // Run the model config
          val run = runBattery(Array(x), iter)

          runResults += run.head
          scoreHistory += run.head.score

          val (bestConfig, currentBestScore) =
            returnBestHyperParameters(runResults)

          bestScore = currentBestScore

          // Add a mutated version of the current best model to the ParHashSet
          runSet += irradiateGeneration(
            Array(bestConfig),
            1,
            _continuousEvolutionMutationAggressiveness,
            _continuousEvolutionGeneticMixing
          ).head

          // Evaluate whether the scores are staying static over the last configured rolling window.
          val currentWindowValues = scoreHistory.slice(
            scoreHistory.length - _continuousEvolutionRollingImprovementCount,
            scoreHistory.length
          )

          // Check for static values
          val staticCheck = currentWindowValues.toSet.size

          // If there is more than one value, proceed with validation check on whether the model is improving over time.
          if (staticCheck > 1) {
            val (early, later) = currentWindowValues.splitAt(
              scala.math.round(currentWindowValues.size / 2)
            )
            if (later.sum / later.length < early.sum / early.length) {
              incrementalImprovementCount += 1
            } else {
              incrementalImprovementCount -= 1
            }
          } else {
            rollingImprovement = false
          }

          val statusReport = s"Current Best Score: $bestScore as of run: $iter with cumulative improvement count of: " +
            s"$incrementalImprovementCount"

          logger.log(Level.INFO, statusReport)
          println(statusReport)

          iter += 1

        } catch {
          case e: java.lang.NullPointerException =>
            val (bestConfig, currentBestScore) =
              returnBestHyperParameters(runResults)
            runSet += irradiateGeneration(
              Array(bestConfig),
              1,
              _continuousEvolutionMutationAggressiveness,
              _continuousEvolutionGeneticMixing
            ).head
            bestScore = currentBestScore
          case f: java.lang.ArrayIndexOutOfBoundsException =>
            val (bestConfig, currentBestScore) =
              returnBestHyperParameters(runResults)
            runSet += irradiateGeneration(
              Array(bestConfig),
              1,
              _continuousEvolutionMutationAggressiveness,
              _continuousEvolutionGeneticMixing
            ).head
            bestScore = currentBestScore
        }
      })
    } while (iter < _continuousEvolutionMaxIterations &&
      evaluateStoppingScore(bestScore, _continuousEvolutionStoppingScore)
      && rollingImprovement && incrementalImprovementCount > earlyStoppingImprovementThreshold)

    sortAndReturnAll(runResults)

  }

  def generateIdealParents(
    results: Array[RandomForestModelsWithResults]
  ): Array[RandomForestConfig] = {
    val bestParents = new ArrayBuffer[RandomForestConfig]
    results
      .take(_numberOfParentsToRetain)
      .map(x => {
        bestParents += x.modelHyperParams
      })
    bestParents.result.toArray
  }

  def evolveParameters(): Array[RandomForestModelsWithResults] = {

    setClassificationMetrics(resetClassificationMetrics)
    if (!isPipeline) resetNumericBoundaries

    var generation = 1
    // Record of all generations results
    val fossilRecord = new ArrayBuffer[RandomForestModelsWithResults]

    val totalConfigs = modelConfigLength[RandomForestConfig]

    val primordial = _initialGenerationMode match {

      case "random" =>
        if (_modelSeedSet) {
          val generativeArray = new ArrayBuffer[RandomForestConfig]
          val startingModelSeed = generateRandomForestConfig(_modelSeed)
          generativeArray += startingModelSeed
          generativeArray ++= irradiateGeneration(
            Array(startingModelSeed),
            _firstGenerationGenePool,
            totalConfigs - 1,
            _geneticMixing
          )
          runBattery(generativeArray.result.toArray, generation)
        } else {
          runBattery(
            generateThresholdedParams(_firstGenerationGenePool),
            generation
          )
        }
      case "permutations" =>
        val startingPool = new HyperParameterFullSearch()
          .setModelFamily("RandomForest")
          .setModelType(modelSelection)
          .setPermutationCount(_initialGenerationPermutationCount)
          .setIndexMixingMode(_initialGenerationIndexMixingMode)
          .setArraySeed(_initialGenerationArraySeed)
          .initialGenerationSeedRandomForest(
            _randomForestNumericBoundaries,
            _randomForestStringBoundaries
          )
        runBattery(startingPool, generation)
    }

    fossilRecord ++= primordial
    generation += 1

    var currentIteration = 1

    if (_earlyStoppingFlag) {

      var currentBestResult = sortAndReturnBestScore(fossilRecord)

      if (evaluateStoppingScore(currentBestResult, _earlyStoppingScore)) {
        while (currentIteration <= _numberOfMutationGenerations &&
               evaluateStoppingScore(currentBestResult, _earlyStoppingScore)) {

          val mutationAggressiveness: Int =
            generateAggressiveness(totalConfigs, currentIteration)

          // Get the sorted state
          val currentState = sortAndReturnAll(fossilRecord)

          val expandedCandidates = irradiateGeneration(
            generateIdealParents(currentState),
            _numberOfMutationsPerGeneration * _geneticMBOCandidateFactor,
            mutationAggressiveness,
            _geneticMixing
          )

          val evolution = GenerationOptimizer
            .randomForestCandidates(
              "RandomForest",
              _geneticMBORegressorType,
              fossilRecord,
              expandedCandidates,
              _optimizationStrategy,
              _numberOfMutationsPerGeneration
            )

          var evolve = runBattery(evolution, generation)
          generation += 1
          fossilRecord ++= evolve

          val postRunBestScore = sortAndReturnBestScore(fossilRecord)

          if (evaluateBestScore(postRunBestScore, currentBestResult))
            currentBestResult = postRunBestScore

          currentIteration += 1

        }

        sortAndReturnAll(fossilRecord)

      } else {
        sortAndReturnAll(fossilRecord)
      }
    } else {
      (1 to _numberOfMutationGenerations).map(i => {

        val mutationAggressiveness: Int =
          generateAggressiveness(totalConfigs, i)

        val currentState = sortAndReturnAll(fossilRecord)

        val expandedCandidates = irradiateGeneration(
          generateIdealParents(currentState),
          _numberOfMutationsPerGeneration * _geneticMBOCandidateFactor,
          mutationAggressiveness,
          _geneticMixing
        )

        val evolution = GenerationOptimizer
          .randomForestCandidates(
            "RandomForest",
            _geneticMBORegressorType,
            fossilRecord,
            expandedCandidates,
            _optimizationStrategy,
            _numberOfMutationsPerGeneration
          )

        var evolve = runBattery(evolution, generation)
        generation += 1
        fossilRecord ++= evolve

      })

      sortAndReturnAll(fossilRecord)

    }
  }

  def evolveBest(): RandomForestModelsWithResults = {
    evolveParameters().head
  }

  def generateScoredDataFrame(
    results: Array[RandomForestModelsWithResults]
  ): DataFrame = {

    import spark.sqlContext.implicits._

    val scoreBuffer = new ListBuffer[(Int, Double)]
    results.map(x => scoreBuffer += ((x.generation, x.score)))
    val scored = scoreBuffer.result
    spark.sparkContext
      .parallelize(scored)
      .toDF("generation", "score")
      .orderBy(col("generation").asc, col("score").asc)
  }

  def evolveWithScoringDF()
    : (Array[RandomForestModelsWithResults], DataFrame) = {

    val evolutionResults = _evolutionStrategy match {
      case "batch"      => evolveParameters()
      case "continuous" => continuousEvolution()
    }

    (evolutionResults, generateScoredDataFrame(evolutionResults))
  }

  /**
    * Helper Method for a post-run model optimization based on theoretical hyperparam multidimensional grid search space
    * After a genetic tuning run is complete, this allows for a model to be trained and run to predict a potential
    * best-condition of hyper parameter configurations.
    *
    * @param paramsToTest Array of RandomForest Configuration (hyper parameter settings) from the post-run model
    *                     inference
    * @return The results of the hyper parameter test, as well as the scored DataFrame report.
    */
  def postRunModeledHyperParams(
    paramsToTest: Array[RandomForestConfig]
  ): (Array[RandomForestModelsWithResults], DataFrame) = {

    val finalRunResults =
      runBattery(paramsToTest, _numberOfMutationGenerations + 2)

    (finalRunResults, generateScoredDataFrame(finalRunResults))
  }

}<|MERGE_RESOLUTION|>--- conflicted
+++ resolved
@@ -272,14 +272,8 @@
     val builtModel = randomForestModel.fit(train)
 
     val predictedData = builtModel.transform(test)
-<<<<<<< HEAD
-    val optimizedPredictions =
-      predictedData.repartition(optimalJVMModelPartitions).cache()
-    optimizedPredictions.foreach(_ => ())
-=======
+
     val optimizedPredictions = predictedData.persist(StorageLevel.DISK_ONLY)
-//    optimizedPredictions.foreach(_ => ())
->>>>>>> e8e59d6b
 
     val scoringMap = scala.collection.mutable.Map[String, Double]()
 
@@ -346,18 +340,9 @@
 
 //      val kFoldBuffer = new ArrayBuffer[RandomForestModelsWithResults]
 
-<<<<<<< HEAD
       val kFoldBuffer = data.map { z =>
         generateAndScoreRandomForestModel(z.data.train, z.data.test, x)
-=======
-      for (_ <- _kFoldIteratorRange) {
-        val Array(train, test) =
-          genTestTrain(df, scala.util.Random.nextLong, uniqueLabels)
-        val (optimizedTrain, optimizedTest) = optimizeTestTrain(train, test, optimalJVMModelPartitions, shuffle=true)
-        kFoldBuffer += generateAndScoreRandomForestModel(optimizedTrain, optimizedTest, x)
-        optimizedTrain.unpersist()
-        optimizedTest.unpersist()
->>>>>>> e8e59d6b
+
       }
 
 //      for (_ <- _kFoldIteratorRange) {
