package com.databricks.labs.automl

import com.databricks.labs.automl.executor.DataPrep
import com.databricks.labs.automl.inference.{InferenceModelConfig, InferenceTools, InferenceConfig}
import com.databricks.labs.automl.model._
import com.databricks.labs.automl.model.tools.PostModelingOptimization
import com.databricks.labs.automl.params._
import com.databricks.labs.automl.reports.{DecisionTreeSplits, RandomForestFeatureImportance}
import com.databricks.labs.automl.tracking.MLFlowTracker
import ml.dmlc.xgboost4j.scala.spark.{XGBoostClassificationModel, XGBoostRegressionModel}
import org.apache.log4j.{Level, Logger}
import org.apache.spark.ml.classification._
import org.apache.spark.ml.regression.{DecisionTreeRegressionModel, GBTRegressionModel, LinearRegressionModel, RandomForestRegressionModel}
import org.apache.spark.sql.DataFrame
import org.apache.spark.sql.functions._
import org.apache.spark.storage.StorageLevel

import scala.collection.mutable.ArrayBuffer

class AutomationRunner(df: DataFrame) extends DataPrep(df) with InferenceTools {

  private val logger: Logger = Logger.getLogger(this.getClass)

  private def runRandomForest(payload: DataGeneration): (Array[RandomForestModelsWithResults], DataFrame, String, DataFrame) = {

    val cachedData = if (_mainConfig.dataPrepCachingFlag) {
      payload.data.persist(StorageLevel.MEMORY_AND_DISK)
    } else {
      payload.data
    }

    if (_mainConfig.dataPrepCachingFlag) payload.data.count()

    val initialize = new RandomForestTuner(cachedData, payload.modelType)
      .setLabelCol(_mainConfig.labelCol)
      .setFeaturesCol(_mainConfig.featuresCol)
      .setRandomForestNumericBoundaries(_mainConfig.numericBoundaries)
      .setRandomForestStringBoundaries(_mainConfig.stringBoundaries)
      .setScoringMetric(_mainConfig.scoringMetric)
      .setTrainPortion(_mainConfig.geneticConfig.trainPortion)
      .setTrainSplitMethod(trainSplitValidation(_mainConfig.geneticConfig.trainSplitMethod, payload.modelType))
      .setTrainSplitChronologicalColumn(_mainConfig.geneticConfig.trainSplitChronologicalColumn)
      .setTrainSplitChronologicalRandomPercentage(_mainConfig.geneticConfig.trainSplitChronologicalRandomPercentage)
      .setParallelism(_mainConfig.geneticConfig.parallelism)
      .setKFold(_mainConfig.geneticConfig.kFold)
      .setSeed(_mainConfig.geneticConfig.seed)
      .setOptimizationStrategy(_mainConfig.scoringOptimizationStrategy)
      .setFirstGenerationGenePool(_mainConfig.geneticConfig.firstGenerationGenePool)
      .setNumberOfMutationGenerations(_mainConfig.geneticConfig.numberOfGenerations)
      .setNumberOfMutationsPerGeneration(_mainConfig.geneticConfig.numberOfMutationsPerGeneration)
      .setNumberOfParentsToRetain(_mainConfig.geneticConfig.numberOfParentsToRetain)
      .setGeneticMixing(_mainConfig.geneticConfig.geneticMixing)
      .setGenerationalMutationStrategy(_mainConfig.geneticConfig.generationalMutationStrategy)
      .setMutationMagnitudeMode(_mainConfig.geneticConfig.mutationMagnitudeMode)
      .setFixedMutationValue(_mainConfig.geneticConfig.fixedMutationValue)
      .setEarlyStoppingFlag(_mainConfig.autoStoppingFlag)
      .setEarlyStoppingScore(_mainConfig.autoStoppingScore)
      .setEvolutionStrategy(_mainConfig.geneticConfig.evolutionStrategy)
      .setContinuousEvolutionMaxIterations(_mainConfig.geneticConfig.continuousEvolutionMaxIterations)
      .setContinuousEvolutionStoppingScore(_mainConfig.geneticConfig.continuousEvolutionStoppingScore)
      .setContinuousEvolutionParallelism(_mainConfig.geneticConfig.continuousEvolutionParallelism)
      .setContinuousEvolutionMutationAggressiveness(_mainConfig.geneticConfig.continuousEvolutionMutationAggressiveness)
      .setContinuousEvolutionGeneticMixing(_mainConfig.geneticConfig.continuousEvolutionGeneticMixing)
      .setContinuousEvolutionRollingImporvementCount(_mainConfig.geneticConfig.continuousEvolutionRollingImprovementCount)
      .setDataReductionFactor(_mainConfig.dataReductionFactor)
      .setFirstGenMode(_mainConfig.geneticConfig.initialGenerationMode)
      .setFirstGenPermutations(_mainConfig.geneticConfig.initialGenerationConfig.permutationCount)
      .setFirstGenIndexMixingMode(_mainConfig.geneticConfig.initialGenerationConfig.indexMixingMode)
      .setFirstGenArraySeed(_mainConfig.geneticConfig.initialGenerationConfig.arraySeed)
      .setHyperSpaceModelCount(_mainConfig.geneticConfig.hyperSpaceModelCount)

    if (_modelSeedSetStatus) initialize.setModelSeed(_mainConfig.geneticConfig.modelSeed)

    val (modelResultsRaw, modelStatsRaw) = initialize.evolveWithScoringDF()

    val resultBuffer = modelResultsRaw.toBuffer
    val statsBuffer = new ArrayBuffer[DataFrame]()
    statsBuffer += modelStatsRaw

    if (_mainConfig.geneticConfig.hyperSpaceInference) {

      println("\n\t\tStarting Post Tuning Inference Run.\n")

      val genericResults = new ArrayBuffer[GenericModelReturn]

      modelResultsRaw.foreach { x =>
        genericResults += GenericModelReturn(
          hyperParams = extractPayload(x.modelHyperParams),
          model = x.model,
          score = x.score,
          metrics = x.evalMetrics,
          generation = x.generation
        )
      }

        val hyperSpaceRunCandidates = new PostModelingOptimization()
          .setModelFamily("RandomForest")
          .setModelType(payload.modelType)
          .setHyperParameterSpaceCount(_mainConfig.geneticConfig.hyperSpaceInferenceCount)
          .setNumericBoundaries(_mainConfig.numericBoundaries)
          .setStringBoundaries(_mainConfig.stringBoundaries)
          .setSeed(_mainConfig.geneticConfig.seed)
          .randomForestPrediction(genericResults.result.toArray, _mainConfig.geneticConfig.hyperSpaceModelType,
            _mainConfig.geneticConfig.hyperSpaceModelCount)

        val (hyperResults, hyperDataFrame) = initialize.postRunModeledHyperParams(hyperSpaceRunCandidates)

        hyperResults.foreach { x =>
          resultBuffer += x
        }
        statsBuffer += hyperDataFrame

    }

      (resultBuffer.toArray, statsBuffer.reduce(_ union _), payload.modelType, cachedData)

  }

  private def runXGBoost(payload: DataGeneration): (Array[XGBoostModelsWithResults], DataFrame, String, DataFrame) = {

    val cachedData = if(_mainConfig.dataPrepCachingFlag) {
      payload.data.persist(StorageLevel.MEMORY_AND_DISK)
    } else {
      payload.data
    }

    if(_mainConfig.dataPrepCachingFlag) payload.data.count()

    val initialize = new XGBoostTuner(cachedData, payload.modelType)
      .setLabelCol(_mainConfig.labelCol)
      .setFeaturesCol(_mainConfig.featuresCol)
      .setXGBoostNumericBoundaries(_mainConfig.numericBoundaries)
      .setScoringMetric(_mainConfig.scoringMetric)
      .setTrainPortion(_mainConfig.geneticConfig.trainPortion)
      .setTrainSplitMethod(trainSplitValidation(_mainConfig.geneticConfig.trainSplitMethod, payload.modelType))
      .setTrainSplitChronologicalColumn(_mainConfig.geneticConfig.trainSplitChronologicalColumn)
      .setTrainSplitChronologicalRandomPercentage(_mainConfig.geneticConfig.trainSplitChronologicalRandomPercentage)
      .setParallelism(_mainConfig.geneticConfig.parallelism)
      .setKFold(_mainConfig.geneticConfig.kFold)
      .setSeed(_mainConfig.geneticConfig.seed)
      .setOptimizationStrategy(_mainConfig.scoringOptimizationStrategy)
      .setFirstGenerationGenePool(_mainConfig.geneticConfig.firstGenerationGenePool)
      .setNumberOfMutationGenerations(_mainConfig.geneticConfig.numberOfGenerations)
      .setNumberOfMutationsPerGeneration(_mainConfig.geneticConfig.numberOfMutationsPerGeneration)
      .setNumberOfParentsToRetain(_mainConfig.geneticConfig.numberOfParentsToRetain)
      .setGeneticMixing(_mainConfig.geneticConfig.geneticMixing)
      .setGenerationalMutationStrategy(_mainConfig.geneticConfig.generationalMutationStrategy)
      .setMutationMagnitudeMode(_mainConfig.geneticConfig.mutationMagnitudeMode)
      .setFixedMutationValue(_mainConfig.geneticConfig.fixedMutationValue)
      .setEarlyStoppingFlag(_mainConfig.autoStoppingFlag)
      .setEarlyStoppingScore(_mainConfig.autoStoppingScore)
      .setEvolutionStrategy(_mainConfig.geneticConfig.evolutionStrategy)
      .setContinuousEvolutionMaxIterations(_mainConfig.geneticConfig.continuousEvolutionMaxIterations)
      .setContinuousEvolutionStoppingScore(_mainConfig.geneticConfig.continuousEvolutionStoppingScore)
      .setContinuousEvolutionParallelism(_mainConfig.geneticConfig.continuousEvolutionParallelism)
      .setContinuousEvolutionMutationAggressiveness(_mainConfig.geneticConfig.continuousEvolutionMutationAggressiveness)
      .setContinuousEvolutionGeneticMixing(_mainConfig.geneticConfig.continuousEvolutionGeneticMixing)
      .setContinuousEvolutionRollingImporvementCount(_mainConfig.geneticConfig.continuousEvolutionRollingImprovementCount)
      .setDataReductionFactor(_mainConfig.dataReductionFactor)
      .setFirstGenMode(_mainConfig.geneticConfig.initialGenerationMode)
      .setFirstGenPermutations(_mainConfig.geneticConfig.initialGenerationConfig.permutationCount)
      .setFirstGenIndexMixingMode(_mainConfig.geneticConfig.initialGenerationConfig.indexMixingMode)
      .setFirstGenArraySeed(_mainConfig.geneticConfig.initialGenerationConfig.arraySeed)
      .setHyperSpaceModelCount(_mainConfig.geneticConfig.hyperSpaceModelCount)

    if(_modelSeedSetStatus) initialize.setModelSeed(_mainConfig.geneticConfig.modelSeed)

    val (modelResultsRaw, modelStatsRaw) = initialize.evolveWithScoringDF()

    val resultBuffer = modelResultsRaw.toBuffer
    val statsBuffer = new ArrayBuffer[DataFrame]()
    statsBuffer += modelStatsRaw

    if (_mainConfig.geneticConfig.hyperSpaceInference) {

      println("\n\t\tStarting Post Tuning Inference Run.\n")

      val genericResults = new ArrayBuffer[GenericModelReturn]

      modelResultsRaw.foreach { x =>
        genericResults += GenericModelReturn(
          hyperParams = extractPayload(x.modelHyperParams),
          model = x.model,
          score = x.score,
          metrics = x.evalMetrics,
          generation = x.generation
        )
      }

      val hyperSpaceRunCandidates = new PostModelingOptimization()
        .setModelFamily("XGBoost")
        .setModelType(payload.modelType)
        .setHyperParameterSpaceCount(_mainConfig.geneticConfig.hyperSpaceInferenceCount)
        .setNumericBoundaries(_mainConfig.numericBoundaries)
        .setStringBoundaries(_mainConfig.stringBoundaries)
        .setSeed(_mainConfig.geneticConfig.seed)
        .xgBoostPrediction(genericResults.result.toArray, _mainConfig.geneticConfig.hyperSpaceModelType,
          _mainConfig.geneticConfig.hyperSpaceModelCount)

      val (hyperResults, hyperDataFrame) = initialize.postRunModeledHyperParams(hyperSpaceRunCandidates)

      hyperResults.foreach { x =>
        resultBuffer += x
      }
      statsBuffer += hyperDataFrame

    }

    (resultBuffer.toArray, statsBuffer.reduce(_ union _), payload.modelType, cachedData)

  }

  private def runMLPC(payload: DataGeneration): (Array[MLPCModelsWithResults], DataFrame, String, DataFrame) = {

    val cachedData = if(_mainConfig.dataPrepCachingFlag) {
      payload.data.persist(StorageLevel.MEMORY_AND_DISK)
    } else {
      payload.data
    }

    if(_mainConfig.dataPrepCachingFlag) payload.data.count()

    payload.modelType match {
      case "classifier" =>
        val initialize = new MLPCTuner(cachedData)
          .setLabelCol(_mainConfig.labelCol)
          .setFeaturesCol(_mainConfig.featuresCol)
          .setMlpcNumericBoundaries(_mainConfig.numericBoundaries)
          .setMlpcStringBoundaries(_mainConfig.stringBoundaries)
          .setScoringMetric(_mainConfig.scoringMetric)
          .setTrainPortion(_mainConfig.geneticConfig.trainPortion)
          .setTrainSplitMethod(trainSplitValidation(_mainConfig.geneticConfig.trainSplitMethod, payload.modelType))
          .setTrainSplitChronologicalColumn(_mainConfig.geneticConfig.trainSplitChronologicalColumn)
          .setTrainSplitChronologicalRandomPercentage(_mainConfig.geneticConfig.trainSplitChronologicalRandomPercentage)
          .setParallelism(_mainConfig.geneticConfig.parallelism)
          .setKFold(_mainConfig.geneticConfig.kFold)
          .setSeed(_mainConfig.geneticConfig.seed)
          .setOptimizationStrategy(_mainConfig.scoringOptimizationStrategy)
          .setFirstGenerationGenePool(_mainConfig.geneticConfig.firstGenerationGenePool)
          .setNumberOfMutationGenerations(_mainConfig.geneticConfig.numberOfGenerations)
          .setNumberOfMutationsPerGeneration(_mainConfig.geneticConfig.numberOfMutationsPerGeneration)
          .setNumberOfParentsToRetain(_mainConfig.geneticConfig.numberOfParentsToRetain)
          .setNumberOfMutationsPerGeneration(_mainConfig.geneticConfig.numberOfMutationsPerGeneration)
          .setGeneticMixing(_mainConfig.geneticConfig.geneticMixing)
          .setGenerationalMutationStrategy(_mainConfig.geneticConfig.generationalMutationStrategy)
          .setMutationMagnitudeMode(_mainConfig.geneticConfig.mutationMagnitudeMode)
          .setFixedMutationValue(_mainConfig.geneticConfig.fixedMutationValue)
          .setEarlyStoppingFlag(_mainConfig.autoStoppingFlag)
          .setEarlyStoppingScore(_mainConfig.autoStoppingScore)
          .setEvolutionStrategy(_mainConfig.geneticConfig.evolutionStrategy)
          .setContinuousEvolutionMaxIterations(_mainConfig.geneticConfig.continuousEvolutionMaxIterations)
          .setContinuousEvolutionStoppingScore(_mainConfig.geneticConfig.continuousEvolutionStoppingScore)
          .setContinuousEvolutionParallelism(_mainConfig.geneticConfig.continuousEvolutionParallelism)
          .setContinuousEvolutionMutationAggressiveness(_mainConfig.geneticConfig.continuousEvolutionMutationAggressiveness)
          .setContinuousEvolutionGeneticMixing(_mainConfig.geneticConfig.continuousEvolutionGeneticMixing)
          .setContinuousEvolutionRollingImporvementCount(_mainConfig.geneticConfig.continuousEvolutionRollingImprovementCount)
          .setDataReductionFactor(_mainConfig.dataReductionFactor)
          .setFirstGenMode(_mainConfig.geneticConfig.initialGenerationMode)
          .setFirstGenPermutations(_mainConfig.geneticConfig.initialGenerationConfig.permutationCount)
          .setFirstGenIndexMixingMode(_mainConfig.geneticConfig.initialGenerationConfig.indexMixingMode)
          .setFirstGenArraySeed(_mainConfig.geneticConfig.initialGenerationConfig.arraySeed)
          .setHyperSpaceModelCount(_mainConfig.geneticConfig.hyperSpaceModelCount)

        if(_modelSeedSetStatus) initialize.setModelSeed(_mainConfig.geneticConfig.modelSeed)

        val (modelResultsRaw, modelStatsRaw) = initialize.evolveWithScoringDF()

        val resultBuffer = modelResultsRaw.toBuffer
        val statsBuffer = new ArrayBuffer[DataFrame]()
        statsBuffer += modelStatsRaw

        if (_mainConfig.geneticConfig.hyperSpaceInference) {

          println("\n\t\tStarting Post Tuning Inference Run.\n")

          val genericResults = new ArrayBuffer[GenericModelReturn]

          modelResultsRaw.foreach { x =>
            genericResults += GenericModelReturn(
              hyperParams = extractPayload(x.modelHyperParams),
              model = x.model,
              score = x.score,
              metrics = x.evalMetrics,
              generation = x.generation
            )
          }

          val hyperSpaceRunCandidates = new PostModelingOptimization()
            .setModelFamily("MLPC")
            .setModelType(payload.modelType)
            .setHyperParameterSpaceCount(_mainConfig.geneticConfig.hyperSpaceInferenceCount)
            .setNumericBoundaries(_mainConfig.numericBoundaries)
            .setStringBoundaries(_mainConfig.stringBoundaries)
            .setSeed(_mainConfig.geneticConfig.seed)
            .mlpcPrediction(genericResults.result.toArray, _mainConfig.geneticConfig.hyperSpaceModelType,
              _mainConfig.geneticConfig.hyperSpaceModelCount, initialize.getFeatureInputSize,
              initialize.getClassDistinctCount)

          val (hyperResults, hyperDataFrame) = initialize.postRunModeledHyperParams(hyperSpaceRunCandidates)

          hyperResults.foreach { x =>
            resultBuffer += x
          }
          statsBuffer += hyperDataFrame

        }

        (resultBuffer.toArray, statsBuffer.reduce(_ union _), payload.modelType, cachedData)

      case _ => throw new UnsupportedOperationException(
        s"Detected Model Type ${payload.modelType} is not supported by MultiLayer Perceptron Classifier")
    }
  }

  private def runGBT(payload: DataGeneration): (Array[GBTModelsWithResults], DataFrame, String, DataFrame) = {

    val cachedData = if(_mainConfig.dataPrepCachingFlag) {
      payload.data.persist(StorageLevel.MEMORY_AND_DISK)
    } else {
      payload.data
    }

    if(_mainConfig.dataPrepCachingFlag) payload.data.count()

     val initialize = new GBTreesTuner(cachedData, payload.modelType)
      .setLabelCol(_mainConfig.labelCol)
      .setFeaturesCol(_mainConfig.featuresCol)
      .setGBTNumericBoundaries(_mainConfig.numericBoundaries)
      .setGBTStringBoundaries(_mainConfig.stringBoundaries)
      .setScoringMetric(_mainConfig.scoringMetric)
      .setTrainPortion(_mainConfig.geneticConfig.trainPortion)
      .setTrainSplitMethod(trainSplitValidation(_mainConfig.geneticConfig.trainSplitMethod, payload.modelType))
      .setTrainSplitChronologicalColumn(_mainConfig.geneticConfig.trainSplitChronologicalColumn)
      .setTrainSplitChronologicalRandomPercentage(_mainConfig.geneticConfig.trainSplitChronologicalRandomPercentage)
      .setParallelism(_mainConfig.geneticConfig.parallelism)
      .setKFold(_mainConfig.geneticConfig.kFold)
      .setSeed(_mainConfig.geneticConfig.seed)
      .setOptimizationStrategy(_mainConfig.scoringOptimizationStrategy)
      .setFirstGenerationGenePool(_mainConfig.geneticConfig.firstGenerationGenePool)
      .setNumberOfMutationGenerations(_mainConfig.geneticConfig.numberOfGenerations)
      .setNumberOfMutationsPerGeneration(_mainConfig.geneticConfig.numberOfMutationsPerGeneration)
      .setNumberOfParentsToRetain(_mainConfig.geneticConfig.numberOfParentsToRetain)
      .setNumberOfMutationsPerGeneration(_mainConfig.geneticConfig.numberOfMutationsPerGeneration)
      .setGeneticMixing(_mainConfig.geneticConfig.geneticMixing)
      .setGenerationalMutationStrategy(_mainConfig.geneticConfig.generationalMutationStrategy)
      .setMutationMagnitudeMode(_mainConfig.geneticConfig.mutationMagnitudeMode)
      .setFixedMutationValue(_mainConfig.geneticConfig.fixedMutationValue)
      .setEarlyStoppingFlag(_mainConfig.autoStoppingFlag)
      .setEarlyStoppingScore(_mainConfig.autoStoppingScore)
      .setEvolutionStrategy(_mainConfig.geneticConfig.evolutionStrategy)
      .setContinuousEvolutionMaxIterations(_mainConfig.geneticConfig.continuousEvolutionMaxIterations)
      .setContinuousEvolutionStoppingScore(_mainConfig.geneticConfig.continuousEvolutionStoppingScore)
      .setContinuousEvolutionParallelism(_mainConfig.geneticConfig.continuousEvolutionParallelism)
      .setContinuousEvolutionMutationAggressiveness(_mainConfig.geneticConfig.continuousEvolutionMutationAggressiveness)
      .setContinuousEvolutionGeneticMixing(_mainConfig.geneticConfig.continuousEvolutionGeneticMixing)
      .setContinuousEvolutionRollingImporvementCount(_mainConfig.geneticConfig.continuousEvolutionRollingImprovementCount)
      .setDataReductionFactor(_mainConfig.dataReductionFactor)
       .setFirstGenMode(_mainConfig.geneticConfig.initialGenerationMode)
       .setFirstGenPermutations(_mainConfig.geneticConfig.initialGenerationConfig.permutationCount)
       .setFirstGenIndexMixingMode(_mainConfig.geneticConfig.initialGenerationConfig.indexMixingMode)
       .setFirstGenArraySeed(_mainConfig.geneticConfig.initialGenerationConfig.arraySeed)
       .setHyperSpaceModelCount(_mainConfig.geneticConfig.hyperSpaceModelCount)

    if (_modelSeedSetStatus) initialize.setModelSeed(_mainConfig.geneticConfig.modelSeed)

    val (modelResultsRaw, modelStatsRaw) = initialize.evolveWithScoringDF()

    val resultBuffer = modelResultsRaw.toBuffer
    val statsBuffer = new ArrayBuffer[DataFrame]()
    statsBuffer += modelStatsRaw

    if (_mainConfig.geneticConfig.hyperSpaceInference) {

      println("\n\t\tStarting Post Tuning Inference Run.\n")

      val genericResults = new ArrayBuffer[GenericModelReturn]

      modelResultsRaw.foreach { x =>
        genericResults += GenericModelReturn(
          hyperParams = extractPayload(x.modelHyperParams),
          model = x.model,
          score = x.score,
          metrics = x.evalMetrics,
          generation = x.generation
        )
      }

      val hyperSpaceRunCandidates = new PostModelingOptimization()
        .setModelFamily("GBT")
        .setModelType(payload.modelType)
        .setHyperParameterSpaceCount(_mainConfig.geneticConfig.hyperSpaceInferenceCount)
        .setNumericBoundaries(_mainConfig.numericBoundaries)
        .setStringBoundaries(_mainConfig.stringBoundaries)
        .setSeed(_mainConfig.geneticConfig.seed)
        .gbtPrediction(genericResults.result.toArray, _mainConfig.geneticConfig.hyperSpaceModelType,
          _mainConfig.geneticConfig.hyperSpaceModelCount)

      val (hyperResults, hyperDataFrame) = initialize.postRunModeledHyperParams(hyperSpaceRunCandidates)

      hyperResults.foreach { x =>
        resultBuffer += x
      }
      statsBuffer += hyperDataFrame

    }

    (resultBuffer.toArray, statsBuffer.reduce(_ union _), payload.modelType, cachedData)

  }

  private def runLinearRegression(payload: DataGeneration): (Array[LinearRegressionModelsWithResults], DataFrame, String, DataFrame) = {

    val cachedData = if(_mainConfig.dataPrepCachingFlag) {
      payload.data.persist(StorageLevel.MEMORY_AND_DISK)
    } else {
      payload.data
    }

    if(_mainConfig.dataPrepCachingFlag) payload.data.count()

    payload.modelType match {
      case "regressor" =>
        val initialize = new LinearRegressionTuner(cachedData)
          .setLabelCol(_mainConfig.labelCol)
          .setFeaturesCol(_mainConfig.featuresCol)
          .setLinearRegressionNumericBoundaries(_mainConfig.numericBoundaries)
          .setLinearRegressionStringBoundaries(_mainConfig.stringBoundaries)
          .setScoringMetric(_mainConfig.scoringMetric)
          .setTrainPortion(_mainConfig.geneticConfig.trainPortion)
          .setTrainSplitMethod(trainSplitValidation(_mainConfig.geneticConfig.trainSplitMethod, payload.modelType))
          .setTrainSplitChronologicalColumn(_mainConfig.geneticConfig.trainSplitChronologicalColumn)
          .setTrainSplitChronologicalRandomPercentage(_mainConfig.geneticConfig.trainSplitChronologicalRandomPercentage)
          .setParallelism(_mainConfig.geneticConfig.parallelism)
          .setKFold(_mainConfig.geneticConfig.kFold)
          .setSeed(_mainConfig.geneticConfig.seed)
          .setOptimizationStrategy(_mainConfig.scoringOptimizationStrategy)
          .setFirstGenerationGenePool(_mainConfig.geneticConfig.firstGenerationGenePool)
          .setNumberOfMutationGenerations(_mainConfig.geneticConfig.numberOfGenerations)
          .setNumberOfMutationsPerGeneration(_mainConfig.geneticConfig.numberOfMutationsPerGeneration)
          .setNumberOfParentsToRetain(_mainConfig.geneticConfig.numberOfParentsToRetain)
          .setNumberOfMutationsPerGeneration(_mainConfig.geneticConfig.numberOfMutationsPerGeneration)
          .setGeneticMixing(_mainConfig.geneticConfig.geneticMixing)
          .setGenerationalMutationStrategy(_mainConfig.geneticConfig.generationalMutationStrategy)
          .setMutationMagnitudeMode(_mainConfig.geneticConfig.mutationMagnitudeMode)
          .setFixedMutationValue(_mainConfig.geneticConfig.fixedMutationValue)
          .setEarlyStoppingFlag(_mainConfig.autoStoppingFlag)
          .setEarlyStoppingScore(_mainConfig.autoStoppingScore)
          .setEvolutionStrategy(_mainConfig.geneticConfig.evolutionStrategy)
          .setContinuousEvolutionMaxIterations(_mainConfig.geneticConfig.continuousEvolutionMaxIterations)
          .setContinuousEvolutionStoppingScore(_mainConfig.geneticConfig.continuousEvolutionStoppingScore)
          .setContinuousEvolutionParallelism(_mainConfig.geneticConfig.continuousEvolutionParallelism)
          .setContinuousEvolutionMutationAggressiveness(_mainConfig.geneticConfig.continuousEvolutionMutationAggressiveness)
          .setContinuousEvolutionGeneticMixing(_mainConfig.geneticConfig.continuousEvolutionGeneticMixing)
          .setContinuousEvolutionRollingImporvementCount(_mainConfig.geneticConfig.continuousEvolutionRollingImprovementCount)
          .setDataReductionFactor(_mainConfig.dataReductionFactor)
          .setFirstGenMode(_mainConfig.geneticConfig.initialGenerationMode)
          .setFirstGenPermutations(_mainConfig.geneticConfig.initialGenerationConfig.permutationCount)
          .setFirstGenIndexMixingMode(_mainConfig.geneticConfig.initialGenerationConfig.indexMixingMode)
          .setFirstGenArraySeed(_mainConfig.geneticConfig.initialGenerationConfig.arraySeed)
          .setHyperSpaceModelCount(_mainConfig.geneticConfig.hyperSpaceModelCount)

        if (_modelSeedSetStatus) initialize.setModelSeed(_mainConfig.geneticConfig.modelSeed)

        val (modelResultsRaw, modelStatsRaw) = initialize.evolveWithScoringDF()

        val resultBuffer = modelResultsRaw.toBuffer
        val statsBuffer = new ArrayBuffer[DataFrame]()
        statsBuffer += modelStatsRaw

        if (_mainConfig.geneticConfig.hyperSpaceInference) {

          println("\n\t\tStarting Post Tuning Inference Run.\n")

          val genericResults = new ArrayBuffer[GenericModelReturn]

          modelResultsRaw.foreach { x =>
            genericResults += GenericModelReturn(
              hyperParams = extractPayload(x.modelHyperParams),
              model = x.model,
              score = x.score,
              metrics = x.evalMetrics,
              generation = x.generation
            )
          }

          val hyperSpaceRunCandidates = new PostModelingOptimization()
            .setModelFamily("LinearRegression")
            .setModelType(payload.modelType)
            .setHyperParameterSpaceCount(_mainConfig.geneticConfig.hyperSpaceInferenceCount)
            .setNumericBoundaries(_mainConfig.numericBoundaries)
            .setStringBoundaries(_mainConfig.stringBoundaries)
            .setSeed(_mainConfig.geneticConfig.seed)
            .linearRegressionPrediction(genericResults.result.toArray, _mainConfig.geneticConfig.hyperSpaceModelType,
              _mainConfig.geneticConfig.hyperSpaceModelCount)

          val (hyperResults, hyperDataFrame) = initialize.postRunModeledHyperParams(hyperSpaceRunCandidates)

          hyperResults.foreach { x =>
            resultBuffer += x
          }
          statsBuffer += hyperDataFrame

        }

        (resultBuffer.toArray, statsBuffer.reduce(_ union _), payload.modelType, cachedData)

      case _ => throw new UnsupportedOperationException(
        s"Detected Model Type ${payload.modelType} is not supported by Linear Regression")
    }

  }

  private def runLogisticRegression(payload: DataGeneration): (Array[LogisticRegressionModelsWithResults], DataFrame,  String, DataFrame) = {

    val cachedData = if(_mainConfig.dataPrepCachingFlag) {
      payload.data.persist(StorageLevel.MEMORY_AND_DISK)
    } else {
      payload.data
    }

    if(_mainConfig.dataPrepCachingFlag) payload.data.count()

    payload.modelType match {
      case "classifier" =>
        val initialize = new LogisticRegressionTuner(cachedData)
          .setLabelCol(_mainConfig.labelCol)
          .setFeaturesCol(_mainConfig.featuresCol)
          .setLogisticRegressionNumericBoundaries(_mainConfig.numericBoundaries)
          .setScoringMetric(_mainConfig.scoringMetric)
          .setTrainPortion(_mainConfig.geneticConfig.trainPortion)
          .setTrainSplitMethod(trainSplitValidation(_mainConfig.geneticConfig.trainSplitMethod, payload.modelType))
          .setTrainSplitChronologicalColumn(_mainConfig.geneticConfig.trainSplitChronologicalColumn)
          .setTrainSplitChronologicalRandomPercentage(_mainConfig.geneticConfig.trainSplitChronologicalRandomPercentage)
          .setParallelism(_mainConfig.geneticConfig.parallelism)
          .setKFold(_mainConfig.geneticConfig.kFold)
          .setSeed(_mainConfig.geneticConfig.seed)
          .setOptimizationStrategy(_mainConfig.scoringOptimizationStrategy)
          .setFirstGenerationGenePool(_mainConfig.geneticConfig.firstGenerationGenePool)
          .setNumberOfMutationGenerations(_mainConfig.geneticConfig.numberOfGenerations)
          .setNumberOfMutationsPerGeneration(_mainConfig.geneticConfig.numberOfMutationsPerGeneration)
          .setNumberOfParentsToRetain(_mainConfig.geneticConfig.numberOfParentsToRetain)
          .setNumberOfMutationsPerGeneration(_mainConfig.geneticConfig.numberOfMutationsPerGeneration)
          .setGeneticMixing(_mainConfig.geneticConfig.geneticMixing)
          .setGenerationalMutationStrategy(_mainConfig.geneticConfig.generationalMutationStrategy)
          .setMutationMagnitudeMode(_mainConfig.geneticConfig.mutationMagnitudeMode)
          .setFixedMutationValue(_mainConfig.geneticConfig.fixedMutationValue)
          .setEarlyStoppingFlag(_mainConfig.autoStoppingFlag)
          .setEarlyStoppingScore(_mainConfig.autoStoppingScore)
          .setEvolutionStrategy(_mainConfig.geneticConfig.evolutionStrategy)
          .setContinuousEvolutionMaxIterations(_mainConfig.geneticConfig.continuousEvolutionMaxIterations)
          .setContinuousEvolutionStoppingScore(_mainConfig.geneticConfig.continuousEvolutionStoppingScore)
          .setContinuousEvolutionParallelism(_mainConfig.geneticConfig.continuousEvolutionParallelism)
          .setContinuousEvolutionMutationAggressiveness(_mainConfig.geneticConfig.continuousEvolutionMutationAggressiveness)
          .setContinuousEvolutionGeneticMixing(_mainConfig.geneticConfig.continuousEvolutionGeneticMixing)
          .setContinuousEvolutionRollingImporvementCount(_mainConfig.geneticConfig.continuousEvolutionRollingImprovementCount)
          .setDataReductionFactor(_mainConfig.dataReductionFactor)
          .setFirstGenMode(_mainConfig.geneticConfig.initialGenerationMode)
          .setFirstGenPermutations(_mainConfig.geneticConfig.initialGenerationConfig.permutationCount)
          .setFirstGenIndexMixingMode(_mainConfig.geneticConfig.initialGenerationConfig.indexMixingMode)
          .setFirstGenArraySeed(_mainConfig.geneticConfig.initialGenerationConfig.arraySeed)
          .setHyperSpaceModelCount(_mainConfig.geneticConfig.hyperSpaceModelCount)

        if (_modelSeedSetStatus) initialize.setModelSeed(_mainConfig.geneticConfig.modelSeed)

        val (modelResultsRaw, modelStatsRaw) = initialize.evolveWithScoringDF()

        val resultBuffer = modelResultsRaw.toBuffer
        val statsBuffer = new ArrayBuffer[DataFrame]()
        statsBuffer += modelStatsRaw

        if (_mainConfig.geneticConfig.hyperSpaceInference) {

          println("\n\t\tStarting Post Tuning Inference Run.\n")

          val genericResults = new ArrayBuffer[GenericModelReturn]

          modelResultsRaw.foreach { x =>
            genericResults += GenericModelReturn(
              hyperParams = extractPayload(x.modelHyperParams),
              model = x.model,
              score = x.score,
              metrics = x.evalMetrics,
              generation = x.generation
            )
          }

          val hyperSpaceRunCandidates = new PostModelingOptimization()
            .setModelFamily("LogisticRegression")
            .setModelType(payload.modelType)
            .setHyperParameterSpaceCount(_mainConfig.geneticConfig.hyperSpaceInferenceCount)
            .setNumericBoundaries(_mainConfig.numericBoundaries)
            .setStringBoundaries(_mainConfig.stringBoundaries)
            .setSeed(_mainConfig.geneticConfig.seed)
            .logisticRegressionPrediction(genericResults.result.toArray, _mainConfig.geneticConfig.hyperSpaceModelType,
              _mainConfig.geneticConfig.hyperSpaceModelCount)

          val (hyperResults, hyperDataFrame) = initialize.postRunModeledHyperParams(hyperSpaceRunCandidates)

          hyperResults.foreach { x =>
            resultBuffer += x
          }
          statsBuffer += hyperDataFrame

        }

        (resultBuffer.toArray, statsBuffer.reduce(_ union _), payload.modelType, cachedData)

      case _ => throw new UnsupportedOperationException(
        s"Detected Model Type ${payload.modelType} is not supported by Logistic Regression")
    }

  }

  private def runSVM(payload: DataGeneration): (Array[SVMModelsWithResults], DataFrame, String, DataFrame) = {

    val cachedData = if(_mainConfig.dataPrepCachingFlag) {
      payload.data.persist(StorageLevel.MEMORY_AND_DISK)
    } else {
      payload.data
    }

    if(_mainConfig.dataPrepCachingFlag) payload.data.count()

    payload.modelType match {
      case "classifier" =>
        val initialize = new SVMTuner(cachedData)
          .setLabelCol(_mainConfig.labelCol)
          .setFeaturesCol(_mainConfig.featuresCol)
          .setSvmNumericBoundaries(_mainConfig.numericBoundaries)
          .setScoringMetric(_mainConfig.scoringMetric)
          .setTrainPortion(_mainConfig.geneticConfig.trainPortion)
          .setTrainSplitMethod(trainSplitValidation(_mainConfig.geneticConfig.trainSplitMethod, payload.modelType))
          .setTrainSplitChronologicalColumn(_mainConfig.geneticConfig.trainSplitChronologicalColumn)
          .setTrainSplitChronologicalRandomPercentage(_mainConfig.geneticConfig.trainSplitChronologicalRandomPercentage)
          .setParallelism(_mainConfig.geneticConfig.parallelism)
          .setKFold(_mainConfig.geneticConfig.kFold)
          .setSeed(_mainConfig.geneticConfig.seed)
          .setOptimizationStrategy(_mainConfig.scoringOptimizationStrategy)
          .setFirstGenerationGenePool(_mainConfig.geneticConfig.firstGenerationGenePool)
          .setNumberOfMutationGenerations(_mainConfig.geneticConfig.numberOfGenerations)
          .setNumberOfMutationsPerGeneration(_mainConfig.geneticConfig.numberOfMutationsPerGeneration)
          .setNumberOfParentsToRetain(_mainConfig.geneticConfig.numberOfParentsToRetain)
          .setNumberOfMutationsPerGeneration(_mainConfig.geneticConfig.numberOfMutationsPerGeneration)
          .setGeneticMixing(_mainConfig.geneticConfig.geneticMixing)
          .setGenerationalMutationStrategy(_mainConfig.geneticConfig.generationalMutationStrategy)
          .setMutationMagnitudeMode(_mainConfig.geneticConfig.mutationMagnitudeMode)
          .setFixedMutationValue(_mainConfig.geneticConfig.fixedMutationValue)
          .setEarlyStoppingFlag(_mainConfig.autoStoppingFlag)
          .setEarlyStoppingScore(_mainConfig.autoStoppingScore)
          .setEvolutionStrategy(_mainConfig.geneticConfig.evolutionStrategy)
          .setContinuousEvolutionMaxIterations(_mainConfig.geneticConfig.continuousEvolutionMaxIterations)
          .setContinuousEvolutionStoppingScore(_mainConfig.geneticConfig.continuousEvolutionStoppingScore)
          .setContinuousEvolutionParallelism(_mainConfig.geneticConfig.continuousEvolutionParallelism)
          .setContinuousEvolutionMutationAggressiveness(_mainConfig.geneticConfig.continuousEvolutionMutationAggressiveness)
          .setContinuousEvolutionGeneticMixing(_mainConfig.geneticConfig.continuousEvolutionGeneticMixing)
          .setContinuousEvolutionRollingImporvementCount(_mainConfig.geneticConfig.continuousEvolutionRollingImprovementCount)
          .setDataReductionFactor(_mainConfig.dataReductionFactor)
          .setFirstGenMode(_mainConfig.geneticConfig.initialGenerationMode)
          .setFirstGenPermutations(_mainConfig.geneticConfig.initialGenerationConfig.permutationCount)
          .setFirstGenIndexMixingMode(_mainConfig.geneticConfig.initialGenerationConfig.indexMixingMode)
          .setFirstGenArraySeed(_mainConfig.geneticConfig.initialGenerationConfig.arraySeed)
          .setHyperSpaceModelCount(_mainConfig.geneticConfig.hyperSpaceModelCount)

        if (_modelSeedSetStatus) initialize.setModelSeed(_mainConfig.geneticConfig.modelSeed)

        val (modelResultsRaw, modelStatsRaw) = initialize.evolveWithScoringDF()

        val resultBuffer = modelResultsRaw.toBuffer
        val statsBuffer = new ArrayBuffer[DataFrame]()
        statsBuffer += modelStatsRaw

        if (_mainConfig.geneticConfig.hyperSpaceInference) {

          println("\n\t\tStarting Post Tuning Inference Run.\n")

          val genericResults = new ArrayBuffer[GenericModelReturn]

          modelResultsRaw.foreach { x =>
            genericResults += GenericModelReturn(
              hyperParams = extractPayload(x.modelHyperParams),
              model = x.model,
              score = x.score,
              metrics = x.evalMetrics,
              generation = x.generation
            )
          }

          val hyperSpaceRunCandidates = new PostModelingOptimization()
            .setModelFamily("SVM")
            .setModelType(payload.modelType)
            .setHyperParameterSpaceCount(_mainConfig.geneticConfig.hyperSpaceInferenceCount)
            .setNumericBoundaries(_mainConfig.numericBoundaries)
            .setStringBoundaries(_mainConfig.stringBoundaries)
            .setSeed(_mainConfig.geneticConfig.seed)
            .svmPrediction(genericResults.result.toArray, _mainConfig.geneticConfig.hyperSpaceModelType,
              _mainConfig.geneticConfig.hyperSpaceModelCount)

          val (hyperResults, hyperDataFrame) = initialize.postRunModeledHyperParams(hyperSpaceRunCandidates)

          hyperResults.foreach { x =>
            resultBuffer += x
          }
          statsBuffer += hyperDataFrame

        }

        (resultBuffer.toArray, statsBuffer.reduce(_ union _), payload.modelType, cachedData)

      case _ => throw new UnsupportedOperationException(
        s"Detected Model Type ${payload.modelType} is not supported by Support Vector Machines")
    }
  }

 private def runTrees(payload: DataGeneration): (Array[TreesModelsWithResults], DataFrame, String, DataFrame) = {

   val cachedData = if(_mainConfig.dataPrepCachingFlag) {
     payload.data.persist(StorageLevel.MEMORY_AND_DISK)
   } else {
     payload.data
   }

   if(_mainConfig.dataPrepCachingFlag) payload.data.count()

   val initialize = new DecisionTreeTuner(payload.data, payload.modelType)
     .setLabelCol(_mainConfig.labelCol)
     .setFeaturesCol(_mainConfig.featuresCol)
     .setTreesNumericBoundaries(_mainConfig.numericBoundaries)
     .setTreesStringBoundaries(_mainConfig.stringBoundaries)
     .setScoringMetric(_mainConfig.scoringMetric)
     .setTrainPortion(_mainConfig.geneticConfig.trainPortion)
     .setTrainSplitMethod(trainSplitValidation(_mainConfig.geneticConfig.trainSplitMethod, payload.modelType))
     .setTrainSplitChronologicalColumn(_mainConfig.geneticConfig.trainSplitChronologicalColumn)
     .setTrainSplitChronologicalRandomPercentage(_mainConfig.geneticConfig.trainSplitChronologicalRandomPercentage)
     .setParallelism(_mainConfig.geneticConfig.parallelism)
     .setKFold(_mainConfig.geneticConfig.kFold)
     .setSeed(_mainConfig.geneticConfig.seed)
     .setOptimizationStrategy(_mainConfig.scoringOptimizationStrategy)
     .setFirstGenerationGenePool(_mainConfig.geneticConfig.firstGenerationGenePool)
     .setNumberOfMutationGenerations(_mainConfig.geneticConfig.numberOfGenerations)
     .setNumberOfMutationsPerGeneration(_mainConfig.geneticConfig.numberOfMutationsPerGeneration)
     .setNumberOfParentsToRetain(_mainConfig.geneticConfig.numberOfParentsToRetain)
     .setGeneticMixing(_mainConfig.geneticConfig.geneticMixing)
     .setGenerationalMutationStrategy(_mainConfig.geneticConfig.generationalMutationStrategy)
     .setMutationMagnitudeMode(_mainConfig.geneticConfig.mutationMagnitudeMode)
     .setFixedMutationValue(_mainConfig.geneticConfig.fixedMutationValue)
     .setEarlyStoppingFlag(_mainConfig.autoStoppingFlag)
     .setEarlyStoppingScore(_mainConfig.autoStoppingScore)
     .setEvolutionStrategy(_mainConfig.geneticConfig.evolutionStrategy)
     .setContinuousEvolutionMaxIterations(_mainConfig.geneticConfig.continuousEvolutionMaxIterations)
     .setContinuousEvolutionStoppingScore(_mainConfig.geneticConfig.continuousEvolutionStoppingScore)
     .setContinuousEvolutionParallelism(_mainConfig.geneticConfig.continuousEvolutionParallelism)
     .setContinuousEvolutionMutationAggressiveness(_mainConfig.geneticConfig.continuousEvolutionMutationAggressiveness)
     .setContinuousEvolutionGeneticMixing(_mainConfig.geneticConfig.continuousEvolutionGeneticMixing)
     .setContinuousEvolutionRollingImporvementCount(_mainConfig.geneticConfig.continuousEvolutionRollingImprovementCount)
     .setDataReductionFactor(_mainConfig.dataReductionFactor)
     .setFirstGenMode(_mainConfig.geneticConfig.initialGenerationMode)
     .setFirstGenPermutations(_mainConfig.geneticConfig.initialGenerationConfig.permutationCount)
     .setFirstGenIndexMixingMode(_mainConfig.geneticConfig.initialGenerationConfig.indexMixingMode)
     .setFirstGenArraySeed(_mainConfig.geneticConfig.initialGenerationConfig.arraySeed)
     .setHyperSpaceModelCount(_mainConfig.geneticConfig.hyperSpaceModelCount)

   if (_modelSeedSetStatus) initialize.setModelSeed(_mainConfig.geneticConfig.modelSeed)

   val (modelResultsRaw, modelStatsRaw) = initialize.evolveWithScoringDF()

   val resultBuffer = modelResultsRaw.toBuffer
   val statsBuffer = new ArrayBuffer[DataFrame]()
   statsBuffer += modelStatsRaw

   if (_mainConfig.geneticConfig.hyperSpaceInference) {

     println("\n\t\tStarting Post Tuning Inference Run.\n")

     val genericResults = new ArrayBuffer[GenericModelReturn]

     modelResultsRaw.foreach { x =>
       genericResults += GenericModelReturn(
         hyperParams = extractPayload(x.modelHyperParams),
         model = x.model,
         score = x.score,
         metrics = x.evalMetrics,
         generation = x.generation
       )
     }

     val hyperSpaceRunCandidates = new PostModelingOptimization()
       .setModelFamily("Trees")
       .setModelType(payload.modelType)
       .setHyperParameterSpaceCount(_mainConfig.geneticConfig.hyperSpaceInferenceCount)
       .setNumericBoundaries(_mainConfig.numericBoundaries)
       .setStringBoundaries(_mainConfig.stringBoundaries)
       .setSeed(_mainConfig.geneticConfig.seed)
       .treesPrediction(genericResults.result.toArray, _mainConfig.geneticConfig.hyperSpaceModelType,
         _mainConfig.geneticConfig.hyperSpaceModelCount)

     val (hyperResults, hyperDataFrame) = initialize.postRunModeledHyperParams(hyperSpaceRunCandidates)

     hyperResults.foreach { x =>
       resultBuffer += x
     }
     statsBuffer += hyperDataFrame

   }

   (resultBuffer.toArray, statsBuffer.reduce(_ union _), payload.modelType, cachedData)
 }

  private def logResultsToMlFlow(runData: Array[GenericModelReturn], modelFamily: String, modelType: String): String = {

    val mlFlowLogger = new MLFlowTracker()
      .setMlFlowTrackingURI(_mainConfig.mlFlowConfig.mlFlowTrackingURI)
      .setMlFlowHostedAPIToken(_mainConfig.mlFlowConfig.mlFlowAPIToken)
      .setMlFlowExperimentName(_mainConfig.mlFlowConfig.mlFlowExperimentName)
      .setModelSaveDirectory(_mainConfig.mlFlowConfig.mlFlowModelSaveDirectory)
      .setMlFlowLoggingMode(_mainConfig.mlFlowConfig.mlFlowLoggingMode)
      .setMlFlowBestSuffix(_mainConfig.mlFlowConfig.mlFlowBestSuffix)

    if(_mainConfig.mlFlowLogArtifactsFlag) mlFlowLogger.logArtifactsOn() else mlFlowLogger.logArtifactsOff()

    try {
      mlFlowLogger.logMlFlowDataAndModels(runData, modelFamily, modelType, _mainConfig.inferenceConfigSaveLocation,
        _mainConfig.scoringOptimizationStrategy)
      "Logged to MlFlow Successful"
    } catch {
      case e: Exception =>
        val stack = e.toString
        val topStackTrace : String = e.getStackTrace.mkString("\n")
        println(s"Failed to log to mlflow. Check configuration. \n  $stack \n Top trace: \t $topStackTrace")
        logger.log(Level.INFO, stack)
        "Failed to Log to MlFlow"
    }

  }

  protected[automl] def executeTuning(payload: DataGeneration): TunerOutput = {

    val genericResults = new ArrayBuffer[GenericModelReturn]

    val (resultArray, modelStats, modelSelection, dataframe) = _mainConfig.modelFamily match {
      case "RandomForest" =>
        val (results, stats, selection, data) = runRandomForest(payload)
        results.foreach{ x=>
          genericResults += GenericModelReturn(
            hyperParams = extractPayload(x.modelHyperParams),
            model = x.model,
            score = x.score,
            metrics = x.evalMetrics,
            generation = x.generation
          )
        }
        (genericResults, stats, selection, data)
      case "XGBoost" =>
        val (results, stats, selection, data) = runXGBoost(payload)
        results.foreach{x =>
          genericResults += GenericModelReturn(
            hyperParams = extractPayload(x.modelHyperParams),
            model = x.model,
            score = x.score,
            metrics = x.evalMetrics,
            generation = x.generation
          )
        }
        (genericResults, stats, selection, data)
      case "GBT" =>
        val (results, stats, selection, data) = runGBT(payload)
        results.foreach{x =>
          genericResults += GenericModelReturn(
            hyperParams = extractPayload(x.modelHyperParams),
            model = x.model,
            score = x.score,
            metrics = x.evalMetrics,
            generation = x.generation
          )
        }
        (genericResults, stats, selection, data)
      case "MLPC" =>
        val (results, stats, selection, data) = runMLPC(payload)
        results.foreach{x =>
          genericResults += GenericModelReturn(
            hyperParams = extractPayload(x.modelHyperParams),
            model = x.model,
            score = x.score,
            metrics = x.evalMetrics,
            generation = x.generation
          )
        }
        (genericResults, stats, selection, data)
      case "LinearRegression" =>
        val (results, stats, selection, data) = runLinearRegression(payload)
        results.foreach{x =>
          genericResults += GenericModelReturn(
            hyperParams = extractPayload(x.modelHyperParams),
            model = x.model,
            score = x.score,
            metrics = x.evalMetrics,
            generation = x.generation
          )
        }
        (genericResults, stats, selection, data)
      case "LogisticRegression" =>
        val (results, stats, selection, data) = runLogisticRegression(payload)
        results.foreach{x =>
          genericResults += GenericModelReturn(
            hyperParams = extractPayload(x.modelHyperParams),
            model = x.model,
            score = x.score,
            metrics = x.evalMetrics,
            generation = x.generation
          )
        }
        (genericResults, stats, selection, data)
      case "SVM" =>
        val (results, stats, selection, data) = runSVM(payload)
        results.foreach{x =>
          genericResults += GenericModelReturn(
            hyperParams = extractPayload(x.modelHyperParams),
            model = x.model,
            score = x.score,
            metrics = x.evalMetrics,
            generation = x.generation
          )
        }
        (genericResults, stats, selection, data)
      case "Trees" =>
        val (results, stats, selection, data) = runTrees(payload)
        results.foreach{x =>
          genericResults += GenericModelReturn(
            hyperParams = extractPayload(x.modelHyperParams),
            model = x.model,
            score = x.score,
            metrics = x.evalMetrics,
            generation = x.generation
          )
        }
        (genericResults, stats, selection, data)
    }

    val genericResultData = genericResults.result.toArray

    if(_mainConfig.mlFlowLoggingFlag) {

      // set the Inference details in general for the run
      // TODO - Remove this - It's here and in the tracker but the values are different and should be set equal
      val inferenceModelConfig = InferenceModelConfig(
        modelFamily = _mainConfig.modelFamily,
        modelType = modelSelection,
        modelLoadMethod = "path",
        mlFlowConfig = _mainConfig.mlFlowConfig,
        mlFlowRunId = "none",
        modelPathLocation = "notDefined"
      )

      // Set the Inference Config
      InferenceConfig.setInferenceModelConfig(inferenceModelConfig)
      InferenceConfig.setInferenceConfigStorageLocation(_mainConfig.inferenceConfigSaveLocation)

      // Write the Inference Payload out to the specified location
      val outputInferencePayload = InferenceConfig.getInferenceConfig

      val inferenceConfigReadable = convertInferenceConfigToJson(outputInferencePayload)
      val inferenceLog = s"Inference Configuration: \n${inferenceConfigReadable.prettyJson}"
      println(inferenceLog)

      logger.log(Level.INFO, inferenceLog)

      val mlFlowResult = logResultsToMlFlow(genericResultData, _mainConfig.modelFamily, modelSelection)
      println(mlFlowResult)
      logger.log(Level.INFO, mlFlowResult)
//    } else {

//      if (_mainConfig.mlFlowConfig.mlFlowModelSaveDirectory.nonEmpty) {
//        val inferenceConfigAsDF = convertInferenceConfigToDataFrame(outputInferencePayload)
//
//        inferenceConfigAsDF.write.mode("overwrite").save(_mainConfig.inferenceConfigSaveLocation)
//      }
    }

    val generationalData = extractGenerationalScores(genericResultData, _mainConfig.scoringOptimizationStrategy,
      _mainConfig.modelFamily, modelSelection)

    new TunerOutput(rawData = dataframe, modelSelection = modelSelection){
      override def modelReport: Array[GenericModelReturn] = genericResultData
      override def generationReport: Array[GenerationalReport] = generationalData
      override def modelReportDataFrame: DataFrame = modelStats
      override def generationReportDataFrame: DataFrame =
        generationDataFrameReport(generationalData, _mainConfig.scoringOptimizationStrategy)
    }

  }

  protected[automl] def predictFromBestModel(resultPayload: Array[GenericModelReturn], rawData: DataFrame,
                                   modelSelection: String): DataFrame = {

    val bestModel = resultPayload(0)

    _mainConfig.modelFamily match {
      case "RandomForest" =>
        modelSelection match {
          case "regressor" =>
            val model = bestModel.model.asInstanceOf[RandomForestRegressionModel]
            model.transform(rawData)
          case "classifier" =>
            val model = bestModel.model.asInstanceOf[RandomForestClassificationModel]
            model.transform(rawData)
        }
      case "XGBoost" =>
        modelSelection match {
          case "regressor" =>
            val model = bestModel.model.asInstanceOf[XGBoostRegressionModel]
            model.transform(rawData)
          case "classifier" =>
            val model = bestModel.model.asInstanceOf[XGBoostClassificationModel]
            model.transform(rawData)
        }
      case "GBT" =>
        modelSelection match {
          case "regressor" =>
            val model = bestModel.model.asInstanceOf[GBTRegressionModel]
            model.transform(rawData)
          case "classifier" =>
            val model = bestModel.model.asInstanceOf[GBTClassificationModel]
            model.transform(rawData)
        }
      case "MLPC" =>
        val model = bestModel.model.asInstanceOf[MultilayerPerceptronClassificationModel]
        model.transform(rawData)
      case "LinearRegression" =>
        val model = bestModel.model.asInstanceOf[LinearRegressionModel]
        model.transform(rawData)
      case "LogisticRegression" =>
        val model = bestModel.model.asInstanceOf[LogisticRegressionModel]
        model.transform(rawData)
      case "SVM" =>
        val model = bestModel.model.asInstanceOf[LinearSVCModel]
        model.transform(rawData)
      case "Trees" =>
        modelSelection match {
          case "classifier" =>
            val model = bestModel.model.asInstanceOf[DecisionTreeClassificationModel]
            model.transform(rawData)
          case "regressor" =>
            val model = bestModel.model.asInstanceOf[DecisionTreeRegressionModel]
            model.transform(rawData)
        }
    }

  }

  def exploreFeatureImportances(): FeatureImportanceReturn = {

    val payload = prepData()

    val cachedData = if(_featureImportancesConfig.dataPrepCachingFlag) {
      payload.data.persist(StorageLevel.MEMORY_AND_DISK)
      payload.data.count()
      payload.data
    } else {
      payload.data
    }

<<<<<<< HEAD
    if(_featureImportancesConfig.dataPrepCachingFlag) payload.data.count()

=======
>>>>>>> 1b22a214

    val featureResults = new RandomForestFeatureImportance(cachedData, _featureImportancesConfig, payload.modelType)
      .setCutoffType(_featureImportancesConfig.featureImportanceCutoffType)
      .setCutoffValue(_featureImportancesConfig.featureImportanceCutoffValue)
      .runFeatureImportances(payload.fields)

    if(_featureImportancesConfig.dataPrepCachingFlag) cachedData.unpersist()

    FeatureImportanceReturn(featureResults._1, featureResults._2, featureResults._3, payload.modelType)
  }

  def runWithFeatureCulling(): FeatureImportanceOutput = {

    // Get the Feature Importances

    val featureImportanceResults = exploreFeatureImportances()

    val selectableFields = featureImportanceResults.fields :+ _featureImportancesConfig.labelCol

    println(s"Feature Selected: ${featureImportanceResults.fields.mkString(", ")}")

    val dataSubset = df.select(selectableFields.map(col):_*)

    if(_featureImportancesConfig.dataPrepCachingFlag) {
      dataSubset.persist(StorageLevel.MEMORY_AND_DISK)
      dataSubset.count
    }
    
    val runResults = new AutomationRunner(dataSubset).setMainConfig(_mainConfig).run()

    if(_mainConfig.dataPrepCachingFlag) dataSubset.unpersist()

    new FeatureImportanceOutput(featureImportanceResults.data) {
      override def modelReport: Array[GenericModelReturn] = runResults.modelReport
      override def generationReport: Array[GenerationalReport] = runResults.generationReport
      override def modelReportDataFrame: DataFrame = runResults.modelReportDataFrame
      override def generationReportDataFrame: DataFrame = runResults.generationReportDataFrame
    }

  }

  def runFeatureCullingWithPrediction(): FeatureImportancePredictionOutput = {

    val featureImportanceResults = exploreFeatureImportances()

    val selectableFields = featureImportanceResults.fields :+ _mainConfig.labelCol

    println(s"Feature Selected: ${featureImportanceResults.fields.mkString(", ")}")

    val dataSubset = df.select(selectableFields.map(col):_*)

    if(_mainConfig.dataPrepCachingFlag) {
      dataSubset.persist(StorageLevel.MEMORY_AND_DISK)
      dataSubset.count
    }

//    orig
//    val payload = DataGeneration(dataSubset, selectableFields, featureImportanceResults.modelType)

    val runner = new AutomationRunner(dataSubset).setMainConfig(_mainConfig)

    val payload = runner.prepData()


//    orig
//    val runResults = new AutomationRunner(dataSubset).setMainConfig(_mainConfig).executeTuning(payload)

    val runResults = runner.executeTuning(payload)

    if(_mainConfig.dataPrepCachingFlag) dataSubset.unpersist()

    val predictedData = predictFromBestModel(runResults.modelReport, runResults.rawData, runResults.modelSelection)

    if(_mainConfig.dataPrepCachingFlag) runResults.rawData.unpersist()

    new FeatureImportancePredictionOutput(
      featureImportances = featureImportanceResults.data,
      predictionData = predictedData
    ) {
      override def modelReport: Array[GenericModelReturn] = runResults.modelReport
      override def generationReport: Array[GenerationalReport] = runResults.generationReport
      override def modelReportDataFrame: DataFrame = runResults.modelReportDataFrame
      override def generationReportDataFrame: DataFrame = runResults.generationReportDataFrame
    }

  }

  def generateDecisionSplits(): TreeSplitReport = {

    val payload = prepData()

    new DecisionTreeSplits(payload.data, _treeSplitsConfig, payload.modelType).runTreeSplitAnalysis(payload.fields)

  }

  def run(): AutomationOutput = {

    val tunerResult = executeTuning(prepData())

    if(_mainConfig.dataPrepCachingFlag) tunerResult.rawData.unpersist()

    new AutomationOutput {
      override def modelReport: Array[GenericModelReturn] = tunerResult.modelReport
      override def generationReport: Array[GenerationalReport] = tunerResult.generationReport
      override def modelReportDataFrame: DataFrame = tunerResult.modelReportDataFrame
      override def generationReportDataFrame: DataFrame = tunerResult.generationReportDataFrame
    }

  }

  def runWithPrediction(): PredictionOutput = {

    val tunerResult = executeTuning(prepData())

    val predictedData = predictFromBestModel(tunerResult.modelReport, tunerResult.rawData, tunerResult.modelSelection)

    if(_mainConfig.dataPrepCachingFlag) tunerResult.rawData.unpersist()

    new PredictionOutput(dataWithPredictions = predictedData) {
      override def modelReport: Array[GenericModelReturn] = tunerResult.modelReport
      override def generationReport: Array[GenerationalReport] = tunerResult.generationReport
      override def modelReportDataFrame: DataFrame = tunerResult.modelReportDataFrame
      override def generationReportDataFrame: DataFrame = tunerResult.generationReportDataFrame
    }

  }

 def runWithConfusionReport(): ConfusionOutput = {
   val predictionPayload = runWithPrediction()

   val confusionData = predictionPayload.dataWithPredictions
     .select("prediction", _labelCol)
     .groupBy("prediction", _labelCol)
     .agg(count("*").alias("count"))

   new ConfusionOutput(
     predictionData = predictionPayload.dataWithPredictions,
     confusionData = confusionData
   ) {
     override def modelReport: Array[GenericModelReturn] = predictionPayload.modelReport
     override def generationReport: Array[GenerationalReport] = predictionPayload.generationReport
     override def modelReportDataFrame: DataFrame = predictionPayload.modelReportDataFrame
     override def generationReportDataFrame: DataFrame = predictionPayload.generationReportDataFrame
   }

 }

  //TODO: add a generational runner to find the best model in a modelType (classification / regression)
  //TODO: this will require a new configuration methodology (generationalRunnerConfig) that has all of the families
  //TODO: default configs within it. with setters to override individual parts.  Might want to make it its own class.
}<|MERGE_RESOLUTION|>--- conflicted
+++ resolved
@@ -1,16 +1,31 @@
 package com.databricks.labs.automl
 
 import com.databricks.labs.automl.executor.DataPrep
-import com.databricks.labs.automl.inference.{InferenceModelConfig, InferenceTools, InferenceConfig}
+import com.databricks.labs.automl.inference.{
+  InferenceConfig,
+  InferenceModelConfig,
+  InferenceTools
+}
 import com.databricks.labs.automl.model._
 import com.databricks.labs.automl.model.tools.PostModelingOptimization
 import com.databricks.labs.automl.params._
-import com.databricks.labs.automl.reports.{DecisionTreeSplits, RandomForestFeatureImportance}
+import com.databricks.labs.automl.reports.{
+  DecisionTreeSplits,
+  RandomForestFeatureImportance
+}
 import com.databricks.labs.automl.tracking.MLFlowTracker
-import ml.dmlc.xgboost4j.scala.spark.{XGBoostClassificationModel, XGBoostRegressionModel}
+import ml.dmlc.xgboost4j.scala.spark.{
+  XGBoostClassificationModel,
+  XGBoostRegressionModel
+}
 import org.apache.log4j.{Level, Logger}
 import org.apache.spark.ml.classification._
-import org.apache.spark.ml.regression.{DecisionTreeRegressionModel, GBTRegressionModel, LinearRegressionModel, RandomForestRegressionModel}
+import org.apache.spark.ml.regression.{
+  DecisionTreeRegressionModel,
+  GBTRegressionModel,
+  LinearRegressionModel,
+  RandomForestRegressionModel
+}
 import org.apache.spark.sql.DataFrame
 import org.apache.spark.sql.functions._
 import org.apache.spark.storage.StorageLevel
@@ -21,7 +36,9 @@
 
   private val logger: Logger = Logger.getLogger(this.getClass)
 
-  private def runRandomForest(payload: DataGeneration): (Array[RandomForestModelsWithResults], DataFrame, String, DataFrame) = {
+  private def runRandomForest(
+    payload: DataGeneration
+  ): (Array[RandomForestModelsWithResults], DataFrame, String, DataFrame) = {
 
     val cachedData = if (_mainConfig.dataPrepCachingFlag) {
       payload.data.persist(StorageLevel.MEMORY_AND_DISK)
@@ -38,38 +55,76 @@
       .setRandomForestStringBoundaries(_mainConfig.stringBoundaries)
       .setScoringMetric(_mainConfig.scoringMetric)
       .setTrainPortion(_mainConfig.geneticConfig.trainPortion)
-      .setTrainSplitMethod(trainSplitValidation(_mainConfig.geneticConfig.trainSplitMethod, payload.modelType))
-      .setTrainSplitChronologicalColumn(_mainConfig.geneticConfig.trainSplitChronologicalColumn)
-      .setTrainSplitChronologicalRandomPercentage(_mainConfig.geneticConfig.trainSplitChronologicalRandomPercentage)
+      .setTrainSplitMethod(
+        trainSplitValidation(
+          _mainConfig.geneticConfig.trainSplitMethod,
+          payload.modelType
+        )
+      )
+      .setTrainSplitChronologicalColumn(
+        _mainConfig.geneticConfig.trainSplitChronologicalColumn
+      )
+      .setTrainSplitChronologicalRandomPercentage(
+        _mainConfig.geneticConfig.trainSplitChronologicalRandomPercentage
+      )
       .setParallelism(_mainConfig.geneticConfig.parallelism)
       .setKFold(_mainConfig.geneticConfig.kFold)
       .setSeed(_mainConfig.geneticConfig.seed)
       .setOptimizationStrategy(_mainConfig.scoringOptimizationStrategy)
-      .setFirstGenerationGenePool(_mainConfig.geneticConfig.firstGenerationGenePool)
-      .setNumberOfMutationGenerations(_mainConfig.geneticConfig.numberOfGenerations)
-      .setNumberOfMutationsPerGeneration(_mainConfig.geneticConfig.numberOfMutationsPerGeneration)
-      .setNumberOfParentsToRetain(_mainConfig.geneticConfig.numberOfParentsToRetain)
+      .setFirstGenerationGenePool(
+        _mainConfig.geneticConfig.firstGenerationGenePool
+      )
+      .setNumberOfMutationGenerations(
+        _mainConfig.geneticConfig.numberOfGenerations
+      )
+      .setNumberOfMutationsPerGeneration(
+        _mainConfig.geneticConfig.numberOfMutationsPerGeneration
+      )
+      .setNumberOfParentsToRetain(
+        _mainConfig.geneticConfig.numberOfParentsToRetain
+      )
       .setGeneticMixing(_mainConfig.geneticConfig.geneticMixing)
-      .setGenerationalMutationStrategy(_mainConfig.geneticConfig.generationalMutationStrategy)
+      .setGenerationalMutationStrategy(
+        _mainConfig.geneticConfig.generationalMutationStrategy
+      )
       .setMutationMagnitudeMode(_mainConfig.geneticConfig.mutationMagnitudeMode)
       .setFixedMutationValue(_mainConfig.geneticConfig.fixedMutationValue)
       .setEarlyStoppingFlag(_mainConfig.autoStoppingFlag)
       .setEarlyStoppingScore(_mainConfig.autoStoppingScore)
       .setEvolutionStrategy(_mainConfig.geneticConfig.evolutionStrategy)
-      .setContinuousEvolutionMaxIterations(_mainConfig.geneticConfig.continuousEvolutionMaxIterations)
-      .setContinuousEvolutionStoppingScore(_mainConfig.geneticConfig.continuousEvolutionStoppingScore)
-      .setContinuousEvolutionParallelism(_mainConfig.geneticConfig.continuousEvolutionParallelism)
-      .setContinuousEvolutionMutationAggressiveness(_mainConfig.geneticConfig.continuousEvolutionMutationAggressiveness)
-      .setContinuousEvolutionGeneticMixing(_mainConfig.geneticConfig.continuousEvolutionGeneticMixing)
-      .setContinuousEvolutionRollingImporvementCount(_mainConfig.geneticConfig.continuousEvolutionRollingImprovementCount)
+      .setContinuousEvolutionMaxIterations(
+        _mainConfig.geneticConfig.continuousEvolutionMaxIterations
+      )
+      .setContinuousEvolutionStoppingScore(
+        _mainConfig.geneticConfig.continuousEvolutionStoppingScore
+      )
+      .setContinuousEvolutionParallelism(
+        _mainConfig.geneticConfig.continuousEvolutionParallelism
+      )
+      .setContinuousEvolutionMutationAggressiveness(
+        _mainConfig.geneticConfig.continuousEvolutionMutationAggressiveness
+      )
+      .setContinuousEvolutionGeneticMixing(
+        _mainConfig.geneticConfig.continuousEvolutionGeneticMixing
+      )
+      .setContinuousEvolutionRollingImporvementCount(
+        _mainConfig.geneticConfig.continuousEvolutionRollingImprovementCount
+      )
       .setDataReductionFactor(_mainConfig.dataReductionFactor)
       .setFirstGenMode(_mainConfig.geneticConfig.initialGenerationMode)
-      .setFirstGenPermutations(_mainConfig.geneticConfig.initialGenerationConfig.permutationCount)
-      .setFirstGenIndexMixingMode(_mainConfig.geneticConfig.initialGenerationConfig.indexMixingMode)
-      .setFirstGenArraySeed(_mainConfig.geneticConfig.initialGenerationConfig.arraySeed)
+      .setFirstGenPermutations(
+        _mainConfig.geneticConfig.initialGenerationConfig.permutationCount
+      )
+      .setFirstGenIndexMixingMode(
+        _mainConfig.geneticConfig.initialGenerationConfig.indexMixingMode
+      )
+      .setFirstGenArraySeed(
+        _mainConfig.geneticConfig.initialGenerationConfig.arraySeed
+      )
       .setHyperSpaceModelCount(_mainConfig.geneticConfig.hyperSpaceModelCount)
 
-    if (_modelSeedSetStatus) initialize.setModelSeed(_mainConfig.geneticConfig.modelSeed)
+    if (_modelSeedSetStatus)
+      initialize.setModelSeed(_mainConfig.geneticConfig.modelSeed)
 
     val (modelResultsRaw, modelStatsRaw) = initialize.evolveWithScoringDF()
 
@@ -93,38 +148,51 @@
         )
       }
 
-        val hyperSpaceRunCandidates = new PostModelingOptimization()
-          .setModelFamily("RandomForest")
-          .setModelType(payload.modelType)
-          .setHyperParameterSpaceCount(_mainConfig.geneticConfig.hyperSpaceInferenceCount)
-          .setNumericBoundaries(_mainConfig.numericBoundaries)
-          .setStringBoundaries(_mainConfig.stringBoundaries)
-          .setSeed(_mainConfig.geneticConfig.seed)
-          .randomForestPrediction(genericResults.result.toArray, _mainConfig.geneticConfig.hyperSpaceModelType,
-            _mainConfig.geneticConfig.hyperSpaceModelCount)
-
-        val (hyperResults, hyperDataFrame) = initialize.postRunModeledHyperParams(hyperSpaceRunCandidates)
-
-        hyperResults.foreach { x =>
-          resultBuffer += x
-        }
-        statsBuffer += hyperDataFrame
-
-    }
-
-      (resultBuffer.toArray, statsBuffer.reduce(_ union _), payload.modelType, cachedData)
+      val hyperSpaceRunCandidates = new PostModelingOptimization()
+        .setModelFamily("RandomForest")
+        .setModelType(payload.modelType)
+        .setHyperParameterSpaceCount(
+          _mainConfig.geneticConfig.hyperSpaceInferenceCount
+        )
+        .setNumericBoundaries(_mainConfig.numericBoundaries)
+        .setStringBoundaries(_mainConfig.stringBoundaries)
+        .setSeed(_mainConfig.geneticConfig.seed)
+        .randomForestPrediction(
+          genericResults.result.toArray,
+          _mainConfig.geneticConfig.hyperSpaceModelType,
+          _mainConfig.geneticConfig.hyperSpaceModelCount
+        )
+
+      val (hyperResults, hyperDataFrame) =
+        initialize.postRunModeledHyperParams(hyperSpaceRunCandidates)
+
+      hyperResults.foreach { x =>
+        resultBuffer += x
+      }
+      statsBuffer += hyperDataFrame
+
+    }
+
+    (
+      resultBuffer.toArray,
+      statsBuffer.reduce(_ union _),
+      payload.modelType,
+      cachedData
+    )
 
   }
 
-  private def runXGBoost(payload: DataGeneration): (Array[XGBoostModelsWithResults], DataFrame, String, DataFrame) = {
-
-    val cachedData = if(_mainConfig.dataPrepCachingFlag) {
+  private def runXGBoost(
+    payload: DataGeneration
+  ): (Array[XGBoostModelsWithResults], DataFrame, String, DataFrame) = {
+
+    val cachedData = if (_mainConfig.dataPrepCachingFlag) {
       payload.data.persist(StorageLevel.MEMORY_AND_DISK)
     } else {
       payload.data
     }
 
-    if(_mainConfig.dataPrepCachingFlag) payload.data.count()
+    if (_mainConfig.dataPrepCachingFlag) payload.data.count()
 
     val initialize = new XGBoostTuner(cachedData, payload.modelType)
       .setLabelCol(_mainConfig.labelCol)
@@ -132,38 +200,76 @@
       .setXGBoostNumericBoundaries(_mainConfig.numericBoundaries)
       .setScoringMetric(_mainConfig.scoringMetric)
       .setTrainPortion(_mainConfig.geneticConfig.trainPortion)
-      .setTrainSplitMethod(trainSplitValidation(_mainConfig.geneticConfig.trainSplitMethod, payload.modelType))
-      .setTrainSplitChronologicalColumn(_mainConfig.geneticConfig.trainSplitChronologicalColumn)
-      .setTrainSplitChronologicalRandomPercentage(_mainConfig.geneticConfig.trainSplitChronologicalRandomPercentage)
+      .setTrainSplitMethod(
+        trainSplitValidation(
+          _mainConfig.geneticConfig.trainSplitMethod,
+          payload.modelType
+        )
+      )
+      .setTrainSplitChronologicalColumn(
+        _mainConfig.geneticConfig.trainSplitChronologicalColumn
+      )
+      .setTrainSplitChronologicalRandomPercentage(
+        _mainConfig.geneticConfig.trainSplitChronologicalRandomPercentage
+      )
       .setParallelism(_mainConfig.geneticConfig.parallelism)
       .setKFold(_mainConfig.geneticConfig.kFold)
       .setSeed(_mainConfig.geneticConfig.seed)
       .setOptimizationStrategy(_mainConfig.scoringOptimizationStrategy)
-      .setFirstGenerationGenePool(_mainConfig.geneticConfig.firstGenerationGenePool)
-      .setNumberOfMutationGenerations(_mainConfig.geneticConfig.numberOfGenerations)
-      .setNumberOfMutationsPerGeneration(_mainConfig.geneticConfig.numberOfMutationsPerGeneration)
-      .setNumberOfParentsToRetain(_mainConfig.geneticConfig.numberOfParentsToRetain)
+      .setFirstGenerationGenePool(
+        _mainConfig.geneticConfig.firstGenerationGenePool
+      )
+      .setNumberOfMutationGenerations(
+        _mainConfig.geneticConfig.numberOfGenerations
+      )
+      .setNumberOfMutationsPerGeneration(
+        _mainConfig.geneticConfig.numberOfMutationsPerGeneration
+      )
+      .setNumberOfParentsToRetain(
+        _mainConfig.geneticConfig.numberOfParentsToRetain
+      )
       .setGeneticMixing(_mainConfig.geneticConfig.geneticMixing)
-      .setGenerationalMutationStrategy(_mainConfig.geneticConfig.generationalMutationStrategy)
+      .setGenerationalMutationStrategy(
+        _mainConfig.geneticConfig.generationalMutationStrategy
+      )
       .setMutationMagnitudeMode(_mainConfig.geneticConfig.mutationMagnitudeMode)
       .setFixedMutationValue(_mainConfig.geneticConfig.fixedMutationValue)
       .setEarlyStoppingFlag(_mainConfig.autoStoppingFlag)
       .setEarlyStoppingScore(_mainConfig.autoStoppingScore)
       .setEvolutionStrategy(_mainConfig.geneticConfig.evolutionStrategy)
-      .setContinuousEvolutionMaxIterations(_mainConfig.geneticConfig.continuousEvolutionMaxIterations)
-      .setContinuousEvolutionStoppingScore(_mainConfig.geneticConfig.continuousEvolutionStoppingScore)
-      .setContinuousEvolutionParallelism(_mainConfig.geneticConfig.continuousEvolutionParallelism)
-      .setContinuousEvolutionMutationAggressiveness(_mainConfig.geneticConfig.continuousEvolutionMutationAggressiveness)
-      .setContinuousEvolutionGeneticMixing(_mainConfig.geneticConfig.continuousEvolutionGeneticMixing)
-      .setContinuousEvolutionRollingImporvementCount(_mainConfig.geneticConfig.continuousEvolutionRollingImprovementCount)
+      .setContinuousEvolutionMaxIterations(
+        _mainConfig.geneticConfig.continuousEvolutionMaxIterations
+      )
+      .setContinuousEvolutionStoppingScore(
+        _mainConfig.geneticConfig.continuousEvolutionStoppingScore
+      )
+      .setContinuousEvolutionParallelism(
+        _mainConfig.geneticConfig.continuousEvolutionParallelism
+      )
+      .setContinuousEvolutionMutationAggressiveness(
+        _mainConfig.geneticConfig.continuousEvolutionMutationAggressiveness
+      )
+      .setContinuousEvolutionGeneticMixing(
+        _mainConfig.geneticConfig.continuousEvolutionGeneticMixing
+      )
+      .setContinuousEvolutionRollingImporvementCount(
+        _mainConfig.geneticConfig.continuousEvolutionRollingImprovementCount
+      )
       .setDataReductionFactor(_mainConfig.dataReductionFactor)
       .setFirstGenMode(_mainConfig.geneticConfig.initialGenerationMode)
-      .setFirstGenPermutations(_mainConfig.geneticConfig.initialGenerationConfig.permutationCount)
-      .setFirstGenIndexMixingMode(_mainConfig.geneticConfig.initialGenerationConfig.indexMixingMode)
-      .setFirstGenArraySeed(_mainConfig.geneticConfig.initialGenerationConfig.arraySeed)
+      .setFirstGenPermutations(
+        _mainConfig.geneticConfig.initialGenerationConfig.permutationCount
+      )
+      .setFirstGenIndexMixingMode(
+        _mainConfig.geneticConfig.initialGenerationConfig.indexMixingMode
+      )
+      .setFirstGenArraySeed(
+        _mainConfig.geneticConfig.initialGenerationConfig.arraySeed
+      )
       .setHyperSpaceModelCount(_mainConfig.geneticConfig.hyperSpaceModelCount)
 
-    if(_modelSeedSetStatus) initialize.setModelSeed(_mainConfig.geneticConfig.modelSeed)
+    if (_modelSeedSetStatus)
+      initialize.setModelSeed(_mainConfig.geneticConfig.modelSeed)
 
     val (modelResultsRaw, modelStatsRaw) = initialize.evolveWithScoringDF()
 
@@ -190,14 +296,20 @@
       val hyperSpaceRunCandidates = new PostModelingOptimization()
         .setModelFamily("XGBoost")
         .setModelType(payload.modelType)
-        .setHyperParameterSpaceCount(_mainConfig.geneticConfig.hyperSpaceInferenceCount)
+        .setHyperParameterSpaceCount(
+          _mainConfig.geneticConfig.hyperSpaceInferenceCount
+        )
         .setNumericBoundaries(_mainConfig.numericBoundaries)
         .setStringBoundaries(_mainConfig.stringBoundaries)
         .setSeed(_mainConfig.geneticConfig.seed)
-        .xgBoostPrediction(genericResults.result.toArray, _mainConfig.geneticConfig.hyperSpaceModelType,
-          _mainConfig.geneticConfig.hyperSpaceModelCount)
-
-      val (hyperResults, hyperDataFrame) = initialize.postRunModeledHyperParams(hyperSpaceRunCandidates)
+        .xgBoostPrediction(
+          genericResults.result.toArray,
+          _mainConfig.geneticConfig.hyperSpaceModelType,
+          _mainConfig.geneticConfig.hyperSpaceModelCount
+        )
+
+      val (hyperResults, hyperDataFrame) =
+        initialize.postRunModeledHyperParams(hyperSpaceRunCandidates)
 
       hyperResults.foreach { x =>
         resultBuffer += x
@@ -206,19 +318,26 @@
 
     }
 
-    (resultBuffer.toArray, statsBuffer.reduce(_ union _), payload.modelType, cachedData)
+    (
+      resultBuffer.toArray,
+      statsBuffer.reduce(_ union _),
+      payload.modelType,
+      cachedData
+    )
 
   }
 
-  private def runMLPC(payload: DataGeneration): (Array[MLPCModelsWithResults], DataFrame, String, DataFrame) = {
-
-    val cachedData = if(_mainConfig.dataPrepCachingFlag) {
+  private def runMLPC(
+    payload: DataGeneration
+  ): (Array[MLPCModelsWithResults], DataFrame, String, DataFrame) = {
+
+    val cachedData = if (_mainConfig.dataPrepCachingFlag) {
       payload.data.persist(StorageLevel.MEMORY_AND_DISK)
     } else {
       payload.data
     }
 
-    if(_mainConfig.dataPrepCachingFlag) payload.data.count()
+    if (_mainConfig.dataPrepCachingFlag) payload.data.count()
 
     payload.modelType match {
       case "classifier" =>
@@ -229,39 +348,83 @@
           .setMlpcStringBoundaries(_mainConfig.stringBoundaries)
           .setScoringMetric(_mainConfig.scoringMetric)
           .setTrainPortion(_mainConfig.geneticConfig.trainPortion)
-          .setTrainSplitMethod(trainSplitValidation(_mainConfig.geneticConfig.trainSplitMethod, payload.modelType))
-          .setTrainSplitChronologicalColumn(_mainConfig.geneticConfig.trainSplitChronologicalColumn)
-          .setTrainSplitChronologicalRandomPercentage(_mainConfig.geneticConfig.trainSplitChronologicalRandomPercentage)
+          .setTrainSplitMethod(
+            trainSplitValidation(
+              _mainConfig.geneticConfig.trainSplitMethod,
+              payload.modelType
+            )
+          )
+          .setTrainSplitChronologicalColumn(
+            _mainConfig.geneticConfig.trainSplitChronologicalColumn
+          )
+          .setTrainSplitChronologicalRandomPercentage(
+            _mainConfig.geneticConfig.trainSplitChronologicalRandomPercentage
+          )
           .setParallelism(_mainConfig.geneticConfig.parallelism)
           .setKFold(_mainConfig.geneticConfig.kFold)
           .setSeed(_mainConfig.geneticConfig.seed)
           .setOptimizationStrategy(_mainConfig.scoringOptimizationStrategy)
-          .setFirstGenerationGenePool(_mainConfig.geneticConfig.firstGenerationGenePool)
-          .setNumberOfMutationGenerations(_mainConfig.geneticConfig.numberOfGenerations)
-          .setNumberOfMutationsPerGeneration(_mainConfig.geneticConfig.numberOfMutationsPerGeneration)
-          .setNumberOfParentsToRetain(_mainConfig.geneticConfig.numberOfParentsToRetain)
-          .setNumberOfMutationsPerGeneration(_mainConfig.geneticConfig.numberOfMutationsPerGeneration)
+          .setFirstGenerationGenePool(
+            _mainConfig.geneticConfig.firstGenerationGenePool
+          )
+          .setNumberOfMutationGenerations(
+            _mainConfig.geneticConfig.numberOfGenerations
+          )
+          .setNumberOfMutationsPerGeneration(
+            _mainConfig.geneticConfig.numberOfMutationsPerGeneration
+          )
+          .setNumberOfParentsToRetain(
+            _mainConfig.geneticConfig.numberOfParentsToRetain
+          )
+          .setNumberOfMutationsPerGeneration(
+            _mainConfig.geneticConfig.numberOfMutationsPerGeneration
+          )
           .setGeneticMixing(_mainConfig.geneticConfig.geneticMixing)
-          .setGenerationalMutationStrategy(_mainConfig.geneticConfig.generationalMutationStrategy)
-          .setMutationMagnitudeMode(_mainConfig.geneticConfig.mutationMagnitudeMode)
+          .setGenerationalMutationStrategy(
+            _mainConfig.geneticConfig.generationalMutationStrategy
+          )
+          .setMutationMagnitudeMode(
+            _mainConfig.geneticConfig.mutationMagnitudeMode
+          )
           .setFixedMutationValue(_mainConfig.geneticConfig.fixedMutationValue)
           .setEarlyStoppingFlag(_mainConfig.autoStoppingFlag)
           .setEarlyStoppingScore(_mainConfig.autoStoppingScore)
           .setEvolutionStrategy(_mainConfig.geneticConfig.evolutionStrategy)
-          .setContinuousEvolutionMaxIterations(_mainConfig.geneticConfig.continuousEvolutionMaxIterations)
-          .setContinuousEvolutionStoppingScore(_mainConfig.geneticConfig.continuousEvolutionStoppingScore)
-          .setContinuousEvolutionParallelism(_mainConfig.geneticConfig.continuousEvolutionParallelism)
-          .setContinuousEvolutionMutationAggressiveness(_mainConfig.geneticConfig.continuousEvolutionMutationAggressiveness)
-          .setContinuousEvolutionGeneticMixing(_mainConfig.geneticConfig.continuousEvolutionGeneticMixing)
-          .setContinuousEvolutionRollingImporvementCount(_mainConfig.geneticConfig.continuousEvolutionRollingImprovementCount)
+          .setContinuousEvolutionMaxIterations(
+            _mainConfig.geneticConfig.continuousEvolutionMaxIterations
+          )
+          .setContinuousEvolutionStoppingScore(
+            _mainConfig.geneticConfig.continuousEvolutionStoppingScore
+          )
+          .setContinuousEvolutionParallelism(
+            _mainConfig.geneticConfig.continuousEvolutionParallelism
+          )
+          .setContinuousEvolutionMutationAggressiveness(
+            _mainConfig.geneticConfig.continuousEvolutionMutationAggressiveness
+          )
+          .setContinuousEvolutionGeneticMixing(
+            _mainConfig.geneticConfig.continuousEvolutionGeneticMixing
+          )
+          .setContinuousEvolutionRollingImporvementCount(
+            _mainConfig.geneticConfig.continuousEvolutionRollingImprovementCount
+          )
           .setDataReductionFactor(_mainConfig.dataReductionFactor)
           .setFirstGenMode(_mainConfig.geneticConfig.initialGenerationMode)
-          .setFirstGenPermutations(_mainConfig.geneticConfig.initialGenerationConfig.permutationCount)
-          .setFirstGenIndexMixingMode(_mainConfig.geneticConfig.initialGenerationConfig.indexMixingMode)
-          .setFirstGenArraySeed(_mainConfig.geneticConfig.initialGenerationConfig.arraySeed)
-          .setHyperSpaceModelCount(_mainConfig.geneticConfig.hyperSpaceModelCount)
-
-        if(_modelSeedSetStatus) initialize.setModelSeed(_mainConfig.geneticConfig.modelSeed)
+          .setFirstGenPermutations(
+            _mainConfig.geneticConfig.initialGenerationConfig.permutationCount
+          )
+          .setFirstGenIndexMixingMode(
+            _mainConfig.geneticConfig.initialGenerationConfig.indexMixingMode
+          )
+          .setFirstGenArraySeed(
+            _mainConfig.geneticConfig.initialGenerationConfig.arraySeed
+          )
+          .setHyperSpaceModelCount(
+            _mainConfig.geneticConfig.hyperSpaceModelCount
+          )
+
+        if (_modelSeedSetStatus)
+          initialize.setModelSeed(_mainConfig.geneticConfig.modelSeed)
 
         val (modelResultsRaw, modelStatsRaw) = initialize.evolveWithScoringDF()
 
@@ -288,15 +451,22 @@
           val hyperSpaceRunCandidates = new PostModelingOptimization()
             .setModelFamily("MLPC")
             .setModelType(payload.modelType)
-            .setHyperParameterSpaceCount(_mainConfig.geneticConfig.hyperSpaceInferenceCount)
+            .setHyperParameterSpaceCount(
+              _mainConfig.geneticConfig.hyperSpaceInferenceCount
+            )
             .setNumericBoundaries(_mainConfig.numericBoundaries)
             .setStringBoundaries(_mainConfig.stringBoundaries)
             .setSeed(_mainConfig.geneticConfig.seed)
-            .mlpcPrediction(genericResults.result.toArray, _mainConfig.geneticConfig.hyperSpaceModelType,
-              _mainConfig.geneticConfig.hyperSpaceModelCount, initialize.getFeatureInputSize,
-              initialize.getClassDistinctCount)
-
-          val (hyperResults, hyperDataFrame) = initialize.postRunModeledHyperParams(hyperSpaceRunCandidates)
+            .mlpcPrediction(
+              genericResults.result.toArray,
+              _mainConfig.geneticConfig.hyperSpaceModelType,
+              _mainConfig.geneticConfig.hyperSpaceModelCount,
+              initialize.getFeatureInputSize,
+              initialize.getClassDistinctCount
+            )
+
+          val (hyperResults, hyperDataFrame) =
+            initialize.postRunModeledHyperParams(hyperSpaceRunCandidates)
 
           hyperResults.foreach { x =>
             resultBuffer += x
@@ -305,63 +475,112 @@
 
         }
 
-        (resultBuffer.toArray, statsBuffer.reduce(_ union _), payload.modelType, cachedData)
-
-      case _ => throw new UnsupportedOperationException(
-        s"Detected Model Type ${payload.modelType} is not supported by MultiLayer Perceptron Classifier")
+        (
+          resultBuffer.toArray,
+          statsBuffer.reduce(_ union _),
+          payload.modelType,
+          cachedData
+        )
+
+      case _ =>
+        throw new UnsupportedOperationException(
+          s"Detected Model Type ${payload.modelType} is not supported by MultiLayer Perceptron Classifier"
+        )
     }
   }
 
-  private def runGBT(payload: DataGeneration): (Array[GBTModelsWithResults], DataFrame, String, DataFrame) = {
-
-    val cachedData = if(_mainConfig.dataPrepCachingFlag) {
+  private def runGBT(
+    payload: DataGeneration
+  ): (Array[GBTModelsWithResults], DataFrame, String, DataFrame) = {
+
+    val cachedData = if (_mainConfig.dataPrepCachingFlag) {
       payload.data.persist(StorageLevel.MEMORY_AND_DISK)
     } else {
       payload.data
     }
 
-    if(_mainConfig.dataPrepCachingFlag) payload.data.count()
-
-     val initialize = new GBTreesTuner(cachedData, payload.modelType)
+    if (_mainConfig.dataPrepCachingFlag) payload.data.count()
+
+    val initialize = new GBTreesTuner(cachedData, payload.modelType)
       .setLabelCol(_mainConfig.labelCol)
       .setFeaturesCol(_mainConfig.featuresCol)
       .setGBTNumericBoundaries(_mainConfig.numericBoundaries)
       .setGBTStringBoundaries(_mainConfig.stringBoundaries)
       .setScoringMetric(_mainConfig.scoringMetric)
       .setTrainPortion(_mainConfig.geneticConfig.trainPortion)
-      .setTrainSplitMethod(trainSplitValidation(_mainConfig.geneticConfig.trainSplitMethod, payload.modelType))
-      .setTrainSplitChronologicalColumn(_mainConfig.geneticConfig.trainSplitChronologicalColumn)
-      .setTrainSplitChronologicalRandomPercentage(_mainConfig.geneticConfig.trainSplitChronologicalRandomPercentage)
+      .setTrainSplitMethod(
+        trainSplitValidation(
+          _mainConfig.geneticConfig.trainSplitMethod,
+          payload.modelType
+        )
+      )
+      .setTrainSplitChronologicalColumn(
+        _mainConfig.geneticConfig.trainSplitChronologicalColumn
+      )
+      .setTrainSplitChronologicalRandomPercentage(
+        _mainConfig.geneticConfig.trainSplitChronologicalRandomPercentage
+      )
       .setParallelism(_mainConfig.geneticConfig.parallelism)
       .setKFold(_mainConfig.geneticConfig.kFold)
       .setSeed(_mainConfig.geneticConfig.seed)
       .setOptimizationStrategy(_mainConfig.scoringOptimizationStrategy)
-      .setFirstGenerationGenePool(_mainConfig.geneticConfig.firstGenerationGenePool)
-      .setNumberOfMutationGenerations(_mainConfig.geneticConfig.numberOfGenerations)
-      .setNumberOfMutationsPerGeneration(_mainConfig.geneticConfig.numberOfMutationsPerGeneration)
-      .setNumberOfParentsToRetain(_mainConfig.geneticConfig.numberOfParentsToRetain)
-      .setNumberOfMutationsPerGeneration(_mainConfig.geneticConfig.numberOfMutationsPerGeneration)
+      .setFirstGenerationGenePool(
+        _mainConfig.geneticConfig.firstGenerationGenePool
+      )
+      .setNumberOfMutationGenerations(
+        _mainConfig.geneticConfig.numberOfGenerations
+      )
+      .setNumberOfMutationsPerGeneration(
+        _mainConfig.geneticConfig.numberOfMutationsPerGeneration
+      )
+      .setNumberOfParentsToRetain(
+        _mainConfig.geneticConfig.numberOfParentsToRetain
+      )
+      .setNumberOfMutationsPerGeneration(
+        _mainConfig.geneticConfig.numberOfMutationsPerGeneration
+      )
       .setGeneticMixing(_mainConfig.geneticConfig.geneticMixing)
-      .setGenerationalMutationStrategy(_mainConfig.geneticConfig.generationalMutationStrategy)
+      .setGenerationalMutationStrategy(
+        _mainConfig.geneticConfig.generationalMutationStrategy
+      )
       .setMutationMagnitudeMode(_mainConfig.geneticConfig.mutationMagnitudeMode)
       .setFixedMutationValue(_mainConfig.geneticConfig.fixedMutationValue)
       .setEarlyStoppingFlag(_mainConfig.autoStoppingFlag)
       .setEarlyStoppingScore(_mainConfig.autoStoppingScore)
       .setEvolutionStrategy(_mainConfig.geneticConfig.evolutionStrategy)
-      .setContinuousEvolutionMaxIterations(_mainConfig.geneticConfig.continuousEvolutionMaxIterations)
-      .setContinuousEvolutionStoppingScore(_mainConfig.geneticConfig.continuousEvolutionStoppingScore)
-      .setContinuousEvolutionParallelism(_mainConfig.geneticConfig.continuousEvolutionParallelism)
-      .setContinuousEvolutionMutationAggressiveness(_mainConfig.geneticConfig.continuousEvolutionMutationAggressiveness)
-      .setContinuousEvolutionGeneticMixing(_mainConfig.geneticConfig.continuousEvolutionGeneticMixing)
-      .setContinuousEvolutionRollingImporvementCount(_mainConfig.geneticConfig.continuousEvolutionRollingImprovementCount)
+      .setContinuousEvolutionMaxIterations(
+        _mainConfig.geneticConfig.continuousEvolutionMaxIterations
+      )
+      .setContinuousEvolutionStoppingScore(
+        _mainConfig.geneticConfig.continuousEvolutionStoppingScore
+      )
+      .setContinuousEvolutionParallelism(
+        _mainConfig.geneticConfig.continuousEvolutionParallelism
+      )
+      .setContinuousEvolutionMutationAggressiveness(
+        _mainConfig.geneticConfig.continuousEvolutionMutationAggressiveness
+      )
+      .setContinuousEvolutionGeneticMixing(
+        _mainConfig.geneticConfig.continuousEvolutionGeneticMixing
+      )
+      .setContinuousEvolutionRollingImporvementCount(
+        _mainConfig.geneticConfig.continuousEvolutionRollingImprovementCount
+      )
       .setDataReductionFactor(_mainConfig.dataReductionFactor)
-       .setFirstGenMode(_mainConfig.geneticConfig.initialGenerationMode)
-       .setFirstGenPermutations(_mainConfig.geneticConfig.initialGenerationConfig.permutationCount)
-       .setFirstGenIndexMixingMode(_mainConfig.geneticConfig.initialGenerationConfig.indexMixingMode)
-       .setFirstGenArraySeed(_mainConfig.geneticConfig.initialGenerationConfig.arraySeed)
-       .setHyperSpaceModelCount(_mainConfig.geneticConfig.hyperSpaceModelCount)
-
-    if (_modelSeedSetStatus) initialize.setModelSeed(_mainConfig.geneticConfig.modelSeed)
+      .setFirstGenMode(_mainConfig.geneticConfig.initialGenerationMode)
+      .setFirstGenPermutations(
+        _mainConfig.geneticConfig.initialGenerationConfig.permutationCount
+      )
+      .setFirstGenIndexMixingMode(
+        _mainConfig.geneticConfig.initialGenerationConfig.indexMixingMode
+      )
+      .setFirstGenArraySeed(
+        _mainConfig.geneticConfig.initialGenerationConfig.arraySeed
+      )
+      .setHyperSpaceModelCount(_mainConfig.geneticConfig.hyperSpaceModelCount)
+
+    if (_modelSeedSetStatus)
+      initialize.setModelSeed(_mainConfig.geneticConfig.modelSeed)
 
     val (modelResultsRaw, modelStatsRaw) = initialize.evolveWithScoringDF()
 
@@ -388,14 +607,20 @@
       val hyperSpaceRunCandidates = new PostModelingOptimization()
         .setModelFamily("GBT")
         .setModelType(payload.modelType)
-        .setHyperParameterSpaceCount(_mainConfig.geneticConfig.hyperSpaceInferenceCount)
+        .setHyperParameterSpaceCount(
+          _mainConfig.geneticConfig.hyperSpaceInferenceCount
+        )
         .setNumericBoundaries(_mainConfig.numericBoundaries)
         .setStringBoundaries(_mainConfig.stringBoundaries)
         .setSeed(_mainConfig.geneticConfig.seed)
-        .gbtPrediction(genericResults.result.toArray, _mainConfig.geneticConfig.hyperSpaceModelType,
-          _mainConfig.geneticConfig.hyperSpaceModelCount)
-
-      val (hyperResults, hyperDataFrame) = initialize.postRunModeledHyperParams(hyperSpaceRunCandidates)
+        .gbtPrediction(
+          genericResults.result.toArray,
+          _mainConfig.geneticConfig.hyperSpaceModelType,
+          _mainConfig.geneticConfig.hyperSpaceModelCount
+        )
+
+      val (hyperResults, hyperDataFrame) =
+        initialize.postRunModeledHyperParams(hyperSpaceRunCandidates)
 
       hyperResults.foreach { x =>
         resultBuffer += x
@@ -404,19 +629,26 @@
 
     }
 
-    (resultBuffer.toArray, statsBuffer.reduce(_ union _), payload.modelType, cachedData)
+    (
+      resultBuffer.toArray,
+      statsBuffer.reduce(_ union _),
+      payload.modelType,
+      cachedData
+    )
 
   }
 
-  private def runLinearRegression(payload: DataGeneration): (Array[LinearRegressionModelsWithResults], DataFrame, String, DataFrame) = {
-
-    val cachedData = if(_mainConfig.dataPrepCachingFlag) {
+  private def runLinearRegression(
+    payload: DataGeneration
+  ): (Array[LinearRegressionModelsWithResults], DataFrame, String, DataFrame) = {
+
+    val cachedData = if (_mainConfig.dataPrepCachingFlag) {
       payload.data.persist(StorageLevel.MEMORY_AND_DISK)
     } else {
       payload.data
     }
 
-    if(_mainConfig.dataPrepCachingFlag) payload.data.count()
+    if (_mainConfig.dataPrepCachingFlag) payload.data.count()
 
     payload.modelType match {
       case "regressor" =>
@@ -427,39 +659,83 @@
           .setLinearRegressionStringBoundaries(_mainConfig.stringBoundaries)
           .setScoringMetric(_mainConfig.scoringMetric)
           .setTrainPortion(_mainConfig.geneticConfig.trainPortion)
-          .setTrainSplitMethod(trainSplitValidation(_mainConfig.geneticConfig.trainSplitMethod, payload.modelType))
-          .setTrainSplitChronologicalColumn(_mainConfig.geneticConfig.trainSplitChronologicalColumn)
-          .setTrainSplitChronologicalRandomPercentage(_mainConfig.geneticConfig.trainSplitChronologicalRandomPercentage)
+          .setTrainSplitMethod(
+            trainSplitValidation(
+              _mainConfig.geneticConfig.trainSplitMethod,
+              payload.modelType
+            )
+          )
+          .setTrainSplitChronologicalColumn(
+            _mainConfig.geneticConfig.trainSplitChronologicalColumn
+          )
+          .setTrainSplitChronologicalRandomPercentage(
+            _mainConfig.geneticConfig.trainSplitChronologicalRandomPercentage
+          )
           .setParallelism(_mainConfig.geneticConfig.parallelism)
           .setKFold(_mainConfig.geneticConfig.kFold)
           .setSeed(_mainConfig.geneticConfig.seed)
           .setOptimizationStrategy(_mainConfig.scoringOptimizationStrategy)
-          .setFirstGenerationGenePool(_mainConfig.geneticConfig.firstGenerationGenePool)
-          .setNumberOfMutationGenerations(_mainConfig.geneticConfig.numberOfGenerations)
-          .setNumberOfMutationsPerGeneration(_mainConfig.geneticConfig.numberOfMutationsPerGeneration)
-          .setNumberOfParentsToRetain(_mainConfig.geneticConfig.numberOfParentsToRetain)
-          .setNumberOfMutationsPerGeneration(_mainConfig.geneticConfig.numberOfMutationsPerGeneration)
+          .setFirstGenerationGenePool(
+            _mainConfig.geneticConfig.firstGenerationGenePool
+          )
+          .setNumberOfMutationGenerations(
+            _mainConfig.geneticConfig.numberOfGenerations
+          )
+          .setNumberOfMutationsPerGeneration(
+            _mainConfig.geneticConfig.numberOfMutationsPerGeneration
+          )
+          .setNumberOfParentsToRetain(
+            _mainConfig.geneticConfig.numberOfParentsToRetain
+          )
+          .setNumberOfMutationsPerGeneration(
+            _mainConfig.geneticConfig.numberOfMutationsPerGeneration
+          )
           .setGeneticMixing(_mainConfig.geneticConfig.geneticMixing)
-          .setGenerationalMutationStrategy(_mainConfig.geneticConfig.generationalMutationStrategy)
-          .setMutationMagnitudeMode(_mainConfig.geneticConfig.mutationMagnitudeMode)
+          .setGenerationalMutationStrategy(
+            _mainConfig.geneticConfig.generationalMutationStrategy
+          )
+          .setMutationMagnitudeMode(
+            _mainConfig.geneticConfig.mutationMagnitudeMode
+          )
           .setFixedMutationValue(_mainConfig.geneticConfig.fixedMutationValue)
           .setEarlyStoppingFlag(_mainConfig.autoStoppingFlag)
           .setEarlyStoppingScore(_mainConfig.autoStoppingScore)
           .setEvolutionStrategy(_mainConfig.geneticConfig.evolutionStrategy)
-          .setContinuousEvolutionMaxIterations(_mainConfig.geneticConfig.continuousEvolutionMaxIterations)
-          .setContinuousEvolutionStoppingScore(_mainConfig.geneticConfig.continuousEvolutionStoppingScore)
-          .setContinuousEvolutionParallelism(_mainConfig.geneticConfig.continuousEvolutionParallelism)
-          .setContinuousEvolutionMutationAggressiveness(_mainConfig.geneticConfig.continuousEvolutionMutationAggressiveness)
-          .setContinuousEvolutionGeneticMixing(_mainConfig.geneticConfig.continuousEvolutionGeneticMixing)
-          .setContinuousEvolutionRollingImporvementCount(_mainConfig.geneticConfig.continuousEvolutionRollingImprovementCount)
+          .setContinuousEvolutionMaxIterations(
+            _mainConfig.geneticConfig.continuousEvolutionMaxIterations
+          )
+          .setContinuousEvolutionStoppingScore(
+            _mainConfig.geneticConfig.continuousEvolutionStoppingScore
+          )
+          .setContinuousEvolutionParallelism(
+            _mainConfig.geneticConfig.continuousEvolutionParallelism
+          )
+          .setContinuousEvolutionMutationAggressiveness(
+            _mainConfig.geneticConfig.continuousEvolutionMutationAggressiveness
+          )
+          .setContinuousEvolutionGeneticMixing(
+            _mainConfig.geneticConfig.continuousEvolutionGeneticMixing
+          )
+          .setContinuousEvolutionRollingImporvementCount(
+            _mainConfig.geneticConfig.continuousEvolutionRollingImprovementCount
+          )
           .setDataReductionFactor(_mainConfig.dataReductionFactor)
           .setFirstGenMode(_mainConfig.geneticConfig.initialGenerationMode)
-          .setFirstGenPermutations(_mainConfig.geneticConfig.initialGenerationConfig.permutationCount)
-          .setFirstGenIndexMixingMode(_mainConfig.geneticConfig.initialGenerationConfig.indexMixingMode)
-          .setFirstGenArraySeed(_mainConfig.geneticConfig.initialGenerationConfig.arraySeed)
-          .setHyperSpaceModelCount(_mainConfig.geneticConfig.hyperSpaceModelCount)
-
-        if (_modelSeedSetStatus) initialize.setModelSeed(_mainConfig.geneticConfig.modelSeed)
+          .setFirstGenPermutations(
+            _mainConfig.geneticConfig.initialGenerationConfig.permutationCount
+          )
+          .setFirstGenIndexMixingMode(
+            _mainConfig.geneticConfig.initialGenerationConfig.indexMixingMode
+          )
+          .setFirstGenArraySeed(
+            _mainConfig.geneticConfig.initialGenerationConfig.arraySeed
+          )
+          .setHyperSpaceModelCount(
+            _mainConfig.geneticConfig.hyperSpaceModelCount
+          )
+
+        if (_modelSeedSetStatus)
+          initialize.setModelSeed(_mainConfig.geneticConfig.modelSeed)
 
         val (modelResultsRaw, modelStatsRaw) = initialize.evolveWithScoringDF()
 
@@ -486,14 +762,20 @@
           val hyperSpaceRunCandidates = new PostModelingOptimization()
             .setModelFamily("LinearRegression")
             .setModelType(payload.modelType)
-            .setHyperParameterSpaceCount(_mainConfig.geneticConfig.hyperSpaceInferenceCount)
+            .setHyperParameterSpaceCount(
+              _mainConfig.geneticConfig.hyperSpaceInferenceCount
+            )
             .setNumericBoundaries(_mainConfig.numericBoundaries)
             .setStringBoundaries(_mainConfig.stringBoundaries)
             .setSeed(_mainConfig.geneticConfig.seed)
-            .linearRegressionPrediction(genericResults.result.toArray, _mainConfig.geneticConfig.hyperSpaceModelType,
-              _mainConfig.geneticConfig.hyperSpaceModelCount)
-
-          val (hyperResults, hyperDataFrame) = initialize.postRunModeledHyperParams(hyperSpaceRunCandidates)
+            .linearRegressionPrediction(
+              genericResults.result.toArray,
+              _mainConfig.geneticConfig.hyperSpaceModelType,
+              _mainConfig.geneticConfig.hyperSpaceModelCount
+            )
+
+          val (hyperResults, hyperDataFrame) =
+            initialize.postRunModeledHyperParams(hyperSpaceRunCandidates)
 
           hyperResults.foreach { x =>
             resultBuffer += x
@@ -502,23 +784,35 @@
 
         }
 
-        (resultBuffer.toArray, statsBuffer.reduce(_ union _), payload.modelType, cachedData)
-
-      case _ => throw new UnsupportedOperationException(
-        s"Detected Model Type ${payload.modelType} is not supported by Linear Regression")
+        (
+          resultBuffer.toArray,
+          statsBuffer.reduce(_ union _),
+          payload.modelType,
+          cachedData
+        )
+
+      case _ =>
+        throw new UnsupportedOperationException(
+          s"Detected Model Type ${payload.modelType} is not supported by Linear Regression"
+        )
     }
 
   }
 
-  private def runLogisticRegression(payload: DataGeneration): (Array[LogisticRegressionModelsWithResults], DataFrame,  String, DataFrame) = {
-
-    val cachedData = if(_mainConfig.dataPrepCachingFlag) {
+  private def runLogisticRegression(payload: DataGeneration): (Array[
+                                                                 LogisticRegressionModelsWithResults
+                                                               ],
+                                                               DataFrame,
+                                                               String,
+                                                               DataFrame) = {
+
+    val cachedData = if (_mainConfig.dataPrepCachingFlag) {
       payload.data.persist(StorageLevel.MEMORY_AND_DISK)
     } else {
       payload.data
     }
 
-    if(_mainConfig.dataPrepCachingFlag) payload.data.count()
+    if (_mainConfig.dataPrepCachingFlag) payload.data.count()
 
     payload.modelType match {
       case "classifier" =>
@@ -528,39 +822,83 @@
           .setLogisticRegressionNumericBoundaries(_mainConfig.numericBoundaries)
           .setScoringMetric(_mainConfig.scoringMetric)
           .setTrainPortion(_mainConfig.geneticConfig.trainPortion)
-          .setTrainSplitMethod(trainSplitValidation(_mainConfig.geneticConfig.trainSplitMethod, payload.modelType))
-          .setTrainSplitChronologicalColumn(_mainConfig.geneticConfig.trainSplitChronologicalColumn)
-          .setTrainSplitChronologicalRandomPercentage(_mainConfig.geneticConfig.trainSplitChronologicalRandomPercentage)
+          .setTrainSplitMethod(
+            trainSplitValidation(
+              _mainConfig.geneticConfig.trainSplitMethod,
+              payload.modelType
+            )
+          )
+          .setTrainSplitChronologicalColumn(
+            _mainConfig.geneticConfig.trainSplitChronologicalColumn
+          )
+          .setTrainSplitChronologicalRandomPercentage(
+            _mainConfig.geneticConfig.trainSplitChronologicalRandomPercentage
+          )
           .setParallelism(_mainConfig.geneticConfig.parallelism)
           .setKFold(_mainConfig.geneticConfig.kFold)
           .setSeed(_mainConfig.geneticConfig.seed)
           .setOptimizationStrategy(_mainConfig.scoringOptimizationStrategy)
-          .setFirstGenerationGenePool(_mainConfig.geneticConfig.firstGenerationGenePool)
-          .setNumberOfMutationGenerations(_mainConfig.geneticConfig.numberOfGenerations)
-          .setNumberOfMutationsPerGeneration(_mainConfig.geneticConfig.numberOfMutationsPerGeneration)
-          .setNumberOfParentsToRetain(_mainConfig.geneticConfig.numberOfParentsToRetain)
-          .setNumberOfMutationsPerGeneration(_mainConfig.geneticConfig.numberOfMutationsPerGeneration)
+          .setFirstGenerationGenePool(
+            _mainConfig.geneticConfig.firstGenerationGenePool
+          )
+          .setNumberOfMutationGenerations(
+            _mainConfig.geneticConfig.numberOfGenerations
+          )
+          .setNumberOfMutationsPerGeneration(
+            _mainConfig.geneticConfig.numberOfMutationsPerGeneration
+          )
+          .setNumberOfParentsToRetain(
+            _mainConfig.geneticConfig.numberOfParentsToRetain
+          )
+          .setNumberOfMutationsPerGeneration(
+            _mainConfig.geneticConfig.numberOfMutationsPerGeneration
+          )
           .setGeneticMixing(_mainConfig.geneticConfig.geneticMixing)
-          .setGenerationalMutationStrategy(_mainConfig.geneticConfig.generationalMutationStrategy)
-          .setMutationMagnitudeMode(_mainConfig.geneticConfig.mutationMagnitudeMode)
+          .setGenerationalMutationStrategy(
+            _mainConfig.geneticConfig.generationalMutationStrategy
+          )
+          .setMutationMagnitudeMode(
+            _mainConfig.geneticConfig.mutationMagnitudeMode
+          )
           .setFixedMutationValue(_mainConfig.geneticConfig.fixedMutationValue)
           .setEarlyStoppingFlag(_mainConfig.autoStoppingFlag)
           .setEarlyStoppingScore(_mainConfig.autoStoppingScore)
           .setEvolutionStrategy(_mainConfig.geneticConfig.evolutionStrategy)
-          .setContinuousEvolutionMaxIterations(_mainConfig.geneticConfig.continuousEvolutionMaxIterations)
-          .setContinuousEvolutionStoppingScore(_mainConfig.geneticConfig.continuousEvolutionStoppingScore)
-          .setContinuousEvolutionParallelism(_mainConfig.geneticConfig.continuousEvolutionParallelism)
-          .setContinuousEvolutionMutationAggressiveness(_mainConfig.geneticConfig.continuousEvolutionMutationAggressiveness)
-          .setContinuousEvolutionGeneticMixing(_mainConfig.geneticConfig.continuousEvolutionGeneticMixing)
-          .setContinuousEvolutionRollingImporvementCount(_mainConfig.geneticConfig.continuousEvolutionRollingImprovementCount)
+          .setContinuousEvolutionMaxIterations(
+            _mainConfig.geneticConfig.continuousEvolutionMaxIterations
+          )
+          .setContinuousEvolutionStoppingScore(
+            _mainConfig.geneticConfig.continuousEvolutionStoppingScore
+          )
+          .setContinuousEvolutionParallelism(
+            _mainConfig.geneticConfig.continuousEvolutionParallelism
+          )
+          .setContinuousEvolutionMutationAggressiveness(
+            _mainConfig.geneticConfig.continuousEvolutionMutationAggressiveness
+          )
+          .setContinuousEvolutionGeneticMixing(
+            _mainConfig.geneticConfig.continuousEvolutionGeneticMixing
+          )
+          .setContinuousEvolutionRollingImporvementCount(
+            _mainConfig.geneticConfig.continuousEvolutionRollingImprovementCount
+          )
           .setDataReductionFactor(_mainConfig.dataReductionFactor)
           .setFirstGenMode(_mainConfig.geneticConfig.initialGenerationMode)
-          .setFirstGenPermutations(_mainConfig.geneticConfig.initialGenerationConfig.permutationCount)
-          .setFirstGenIndexMixingMode(_mainConfig.geneticConfig.initialGenerationConfig.indexMixingMode)
-          .setFirstGenArraySeed(_mainConfig.geneticConfig.initialGenerationConfig.arraySeed)
-          .setHyperSpaceModelCount(_mainConfig.geneticConfig.hyperSpaceModelCount)
-
-        if (_modelSeedSetStatus) initialize.setModelSeed(_mainConfig.geneticConfig.modelSeed)
+          .setFirstGenPermutations(
+            _mainConfig.geneticConfig.initialGenerationConfig.permutationCount
+          )
+          .setFirstGenIndexMixingMode(
+            _mainConfig.geneticConfig.initialGenerationConfig.indexMixingMode
+          )
+          .setFirstGenArraySeed(
+            _mainConfig.geneticConfig.initialGenerationConfig.arraySeed
+          )
+          .setHyperSpaceModelCount(
+            _mainConfig.geneticConfig.hyperSpaceModelCount
+          )
+
+        if (_modelSeedSetStatus)
+          initialize.setModelSeed(_mainConfig.geneticConfig.modelSeed)
 
         val (modelResultsRaw, modelStatsRaw) = initialize.evolveWithScoringDF()
 
@@ -587,14 +925,20 @@
           val hyperSpaceRunCandidates = new PostModelingOptimization()
             .setModelFamily("LogisticRegression")
             .setModelType(payload.modelType)
-            .setHyperParameterSpaceCount(_mainConfig.geneticConfig.hyperSpaceInferenceCount)
+            .setHyperParameterSpaceCount(
+              _mainConfig.geneticConfig.hyperSpaceInferenceCount
+            )
             .setNumericBoundaries(_mainConfig.numericBoundaries)
             .setStringBoundaries(_mainConfig.stringBoundaries)
             .setSeed(_mainConfig.geneticConfig.seed)
-            .logisticRegressionPrediction(genericResults.result.toArray, _mainConfig.geneticConfig.hyperSpaceModelType,
-              _mainConfig.geneticConfig.hyperSpaceModelCount)
-
-          val (hyperResults, hyperDataFrame) = initialize.postRunModeledHyperParams(hyperSpaceRunCandidates)
+            .logisticRegressionPrediction(
+              genericResults.result.toArray,
+              _mainConfig.geneticConfig.hyperSpaceModelType,
+              _mainConfig.geneticConfig.hyperSpaceModelCount
+            )
+
+          val (hyperResults, hyperDataFrame) =
+            initialize.postRunModeledHyperParams(hyperSpaceRunCandidates)
 
           hyperResults.foreach { x =>
             resultBuffer += x
@@ -603,23 +947,32 @@
 
         }
 
-        (resultBuffer.toArray, statsBuffer.reduce(_ union _), payload.modelType, cachedData)
-
-      case _ => throw new UnsupportedOperationException(
-        s"Detected Model Type ${payload.modelType} is not supported by Logistic Regression")
+        (
+          resultBuffer.toArray,
+          statsBuffer.reduce(_ union _),
+          payload.modelType,
+          cachedData
+        )
+
+      case _ =>
+        throw new UnsupportedOperationException(
+          s"Detected Model Type ${payload.modelType} is not supported by Logistic Regression"
+        )
     }
 
   }
 
-  private def runSVM(payload: DataGeneration): (Array[SVMModelsWithResults], DataFrame, String, DataFrame) = {
-
-    val cachedData = if(_mainConfig.dataPrepCachingFlag) {
+  private def runSVM(
+    payload: DataGeneration
+  ): (Array[SVMModelsWithResults], DataFrame, String, DataFrame) = {
+
+    val cachedData = if (_mainConfig.dataPrepCachingFlag) {
       payload.data.persist(StorageLevel.MEMORY_AND_DISK)
     } else {
       payload.data
     }
 
-    if(_mainConfig.dataPrepCachingFlag) payload.data.count()
+    if (_mainConfig.dataPrepCachingFlag) payload.data.count()
 
     payload.modelType match {
       case "classifier" =>
@@ -629,39 +982,83 @@
           .setSvmNumericBoundaries(_mainConfig.numericBoundaries)
           .setScoringMetric(_mainConfig.scoringMetric)
           .setTrainPortion(_mainConfig.geneticConfig.trainPortion)
-          .setTrainSplitMethod(trainSplitValidation(_mainConfig.geneticConfig.trainSplitMethod, payload.modelType))
-          .setTrainSplitChronologicalColumn(_mainConfig.geneticConfig.trainSplitChronologicalColumn)
-          .setTrainSplitChronologicalRandomPercentage(_mainConfig.geneticConfig.trainSplitChronologicalRandomPercentage)
+          .setTrainSplitMethod(
+            trainSplitValidation(
+              _mainConfig.geneticConfig.trainSplitMethod,
+              payload.modelType
+            )
+          )
+          .setTrainSplitChronologicalColumn(
+            _mainConfig.geneticConfig.trainSplitChronologicalColumn
+          )
+          .setTrainSplitChronologicalRandomPercentage(
+            _mainConfig.geneticConfig.trainSplitChronologicalRandomPercentage
+          )
           .setParallelism(_mainConfig.geneticConfig.parallelism)
           .setKFold(_mainConfig.geneticConfig.kFold)
           .setSeed(_mainConfig.geneticConfig.seed)
           .setOptimizationStrategy(_mainConfig.scoringOptimizationStrategy)
-          .setFirstGenerationGenePool(_mainConfig.geneticConfig.firstGenerationGenePool)
-          .setNumberOfMutationGenerations(_mainConfig.geneticConfig.numberOfGenerations)
-          .setNumberOfMutationsPerGeneration(_mainConfig.geneticConfig.numberOfMutationsPerGeneration)
-          .setNumberOfParentsToRetain(_mainConfig.geneticConfig.numberOfParentsToRetain)
-          .setNumberOfMutationsPerGeneration(_mainConfig.geneticConfig.numberOfMutationsPerGeneration)
+          .setFirstGenerationGenePool(
+            _mainConfig.geneticConfig.firstGenerationGenePool
+          )
+          .setNumberOfMutationGenerations(
+            _mainConfig.geneticConfig.numberOfGenerations
+          )
+          .setNumberOfMutationsPerGeneration(
+            _mainConfig.geneticConfig.numberOfMutationsPerGeneration
+          )
+          .setNumberOfParentsToRetain(
+            _mainConfig.geneticConfig.numberOfParentsToRetain
+          )
+          .setNumberOfMutationsPerGeneration(
+            _mainConfig.geneticConfig.numberOfMutationsPerGeneration
+          )
           .setGeneticMixing(_mainConfig.geneticConfig.geneticMixing)
-          .setGenerationalMutationStrategy(_mainConfig.geneticConfig.generationalMutationStrategy)
-          .setMutationMagnitudeMode(_mainConfig.geneticConfig.mutationMagnitudeMode)
+          .setGenerationalMutationStrategy(
+            _mainConfig.geneticConfig.generationalMutationStrategy
+          )
+          .setMutationMagnitudeMode(
+            _mainConfig.geneticConfig.mutationMagnitudeMode
+          )
           .setFixedMutationValue(_mainConfig.geneticConfig.fixedMutationValue)
           .setEarlyStoppingFlag(_mainConfig.autoStoppingFlag)
           .setEarlyStoppingScore(_mainConfig.autoStoppingScore)
           .setEvolutionStrategy(_mainConfig.geneticConfig.evolutionStrategy)
-          .setContinuousEvolutionMaxIterations(_mainConfig.geneticConfig.continuousEvolutionMaxIterations)
-          .setContinuousEvolutionStoppingScore(_mainConfig.geneticConfig.continuousEvolutionStoppingScore)
-          .setContinuousEvolutionParallelism(_mainConfig.geneticConfig.continuousEvolutionParallelism)
-          .setContinuousEvolutionMutationAggressiveness(_mainConfig.geneticConfig.continuousEvolutionMutationAggressiveness)
-          .setContinuousEvolutionGeneticMixing(_mainConfig.geneticConfig.continuousEvolutionGeneticMixing)
-          .setContinuousEvolutionRollingImporvementCount(_mainConfig.geneticConfig.continuousEvolutionRollingImprovementCount)
+          .setContinuousEvolutionMaxIterations(
+            _mainConfig.geneticConfig.continuousEvolutionMaxIterations
+          )
+          .setContinuousEvolutionStoppingScore(
+            _mainConfig.geneticConfig.continuousEvolutionStoppingScore
+          )
+          .setContinuousEvolutionParallelism(
+            _mainConfig.geneticConfig.continuousEvolutionParallelism
+          )
+          .setContinuousEvolutionMutationAggressiveness(
+            _mainConfig.geneticConfig.continuousEvolutionMutationAggressiveness
+          )
+          .setContinuousEvolutionGeneticMixing(
+            _mainConfig.geneticConfig.continuousEvolutionGeneticMixing
+          )
+          .setContinuousEvolutionRollingImporvementCount(
+            _mainConfig.geneticConfig.continuousEvolutionRollingImprovementCount
+          )
           .setDataReductionFactor(_mainConfig.dataReductionFactor)
           .setFirstGenMode(_mainConfig.geneticConfig.initialGenerationMode)
-          .setFirstGenPermutations(_mainConfig.geneticConfig.initialGenerationConfig.permutationCount)
-          .setFirstGenIndexMixingMode(_mainConfig.geneticConfig.initialGenerationConfig.indexMixingMode)
-          .setFirstGenArraySeed(_mainConfig.geneticConfig.initialGenerationConfig.arraySeed)
-          .setHyperSpaceModelCount(_mainConfig.geneticConfig.hyperSpaceModelCount)
-
-        if (_modelSeedSetStatus) initialize.setModelSeed(_mainConfig.geneticConfig.modelSeed)
+          .setFirstGenPermutations(
+            _mainConfig.geneticConfig.initialGenerationConfig.permutationCount
+          )
+          .setFirstGenIndexMixingMode(
+            _mainConfig.geneticConfig.initialGenerationConfig.indexMixingMode
+          )
+          .setFirstGenArraySeed(
+            _mainConfig.geneticConfig.initialGenerationConfig.arraySeed
+          )
+          .setHyperSpaceModelCount(
+            _mainConfig.geneticConfig.hyperSpaceModelCount
+          )
+
+        if (_modelSeedSetStatus)
+          initialize.setModelSeed(_mainConfig.geneticConfig.modelSeed)
 
         val (modelResultsRaw, modelStatsRaw) = initialize.evolveWithScoringDF()
 
@@ -688,14 +1085,20 @@
           val hyperSpaceRunCandidates = new PostModelingOptimization()
             .setModelFamily("SVM")
             .setModelType(payload.modelType)
-            .setHyperParameterSpaceCount(_mainConfig.geneticConfig.hyperSpaceInferenceCount)
+            .setHyperParameterSpaceCount(
+              _mainConfig.geneticConfig.hyperSpaceInferenceCount
+            )
             .setNumericBoundaries(_mainConfig.numericBoundaries)
             .setStringBoundaries(_mainConfig.stringBoundaries)
             .setSeed(_mainConfig.geneticConfig.seed)
-            .svmPrediction(genericResults.result.toArray, _mainConfig.geneticConfig.hyperSpaceModelType,
-              _mainConfig.geneticConfig.hyperSpaceModelCount)
-
-          val (hyperResults, hyperDataFrame) = initialize.postRunModeledHyperParams(hyperSpaceRunCandidates)
+            .svmPrediction(
+              genericResults.result.toArray,
+              _mainConfig.geneticConfig.hyperSpaceModelType,
+              _mainConfig.geneticConfig.hyperSpaceModelCount
+            )
+
+          val (hyperResults, hyperDataFrame) =
+            initialize.postRunModeledHyperParams(hyperSpaceRunCandidates)
 
           hyperResults.foreach { x =>
             resultBuffer += x
@@ -704,108 +1107,168 @@
 
         }
 
-        (resultBuffer.toArray, statsBuffer.reduce(_ union _), payload.modelType, cachedData)
-
-      case _ => throw new UnsupportedOperationException(
-        s"Detected Model Type ${payload.modelType} is not supported by Support Vector Machines")
+        (
+          resultBuffer.toArray,
+          statsBuffer.reduce(_ union _),
+          payload.modelType,
+          cachedData
+        )
+
+      case _ =>
+        throw new UnsupportedOperationException(
+          s"Detected Model Type ${payload.modelType} is not supported by Support Vector Machines"
+        )
     }
   }
 
- private def runTrees(payload: DataGeneration): (Array[TreesModelsWithResults], DataFrame, String, DataFrame) = {
-
-   val cachedData = if(_mainConfig.dataPrepCachingFlag) {
-     payload.data.persist(StorageLevel.MEMORY_AND_DISK)
-   } else {
-     payload.data
-   }
-
-   if(_mainConfig.dataPrepCachingFlag) payload.data.count()
-
-   val initialize = new DecisionTreeTuner(payload.data, payload.modelType)
-     .setLabelCol(_mainConfig.labelCol)
-     .setFeaturesCol(_mainConfig.featuresCol)
-     .setTreesNumericBoundaries(_mainConfig.numericBoundaries)
-     .setTreesStringBoundaries(_mainConfig.stringBoundaries)
-     .setScoringMetric(_mainConfig.scoringMetric)
-     .setTrainPortion(_mainConfig.geneticConfig.trainPortion)
-     .setTrainSplitMethod(trainSplitValidation(_mainConfig.geneticConfig.trainSplitMethod, payload.modelType))
-     .setTrainSplitChronologicalColumn(_mainConfig.geneticConfig.trainSplitChronologicalColumn)
-     .setTrainSplitChronologicalRandomPercentage(_mainConfig.geneticConfig.trainSplitChronologicalRandomPercentage)
-     .setParallelism(_mainConfig.geneticConfig.parallelism)
-     .setKFold(_mainConfig.geneticConfig.kFold)
-     .setSeed(_mainConfig.geneticConfig.seed)
-     .setOptimizationStrategy(_mainConfig.scoringOptimizationStrategy)
-     .setFirstGenerationGenePool(_mainConfig.geneticConfig.firstGenerationGenePool)
-     .setNumberOfMutationGenerations(_mainConfig.geneticConfig.numberOfGenerations)
-     .setNumberOfMutationsPerGeneration(_mainConfig.geneticConfig.numberOfMutationsPerGeneration)
-     .setNumberOfParentsToRetain(_mainConfig.geneticConfig.numberOfParentsToRetain)
-     .setGeneticMixing(_mainConfig.geneticConfig.geneticMixing)
-     .setGenerationalMutationStrategy(_mainConfig.geneticConfig.generationalMutationStrategy)
-     .setMutationMagnitudeMode(_mainConfig.geneticConfig.mutationMagnitudeMode)
-     .setFixedMutationValue(_mainConfig.geneticConfig.fixedMutationValue)
-     .setEarlyStoppingFlag(_mainConfig.autoStoppingFlag)
-     .setEarlyStoppingScore(_mainConfig.autoStoppingScore)
-     .setEvolutionStrategy(_mainConfig.geneticConfig.evolutionStrategy)
-     .setContinuousEvolutionMaxIterations(_mainConfig.geneticConfig.continuousEvolutionMaxIterations)
-     .setContinuousEvolutionStoppingScore(_mainConfig.geneticConfig.continuousEvolutionStoppingScore)
-     .setContinuousEvolutionParallelism(_mainConfig.geneticConfig.continuousEvolutionParallelism)
-     .setContinuousEvolutionMutationAggressiveness(_mainConfig.geneticConfig.continuousEvolutionMutationAggressiveness)
-     .setContinuousEvolutionGeneticMixing(_mainConfig.geneticConfig.continuousEvolutionGeneticMixing)
-     .setContinuousEvolutionRollingImporvementCount(_mainConfig.geneticConfig.continuousEvolutionRollingImprovementCount)
-     .setDataReductionFactor(_mainConfig.dataReductionFactor)
-     .setFirstGenMode(_mainConfig.geneticConfig.initialGenerationMode)
-     .setFirstGenPermutations(_mainConfig.geneticConfig.initialGenerationConfig.permutationCount)
-     .setFirstGenIndexMixingMode(_mainConfig.geneticConfig.initialGenerationConfig.indexMixingMode)
-     .setFirstGenArraySeed(_mainConfig.geneticConfig.initialGenerationConfig.arraySeed)
-     .setHyperSpaceModelCount(_mainConfig.geneticConfig.hyperSpaceModelCount)
-
-   if (_modelSeedSetStatus) initialize.setModelSeed(_mainConfig.geneticConfig.modelSeed)
-
-   val (modelResultsRaw, modelStatsRaw) = initialize.evolveWithScoringDF()
-
-   val resultBuffer = modelResultsRaw.toBuffer
-   val statsBuffer = new ArrayBuffer[DataFrame]()
-   statsBuffer += modelStatsRaw
-
-   if (_mainConfig.geneticConfig.hyperSpaceInference) {
-
-     println("\n\t\tStarting Post Tuning Inference Run.\n")
-
-     val genericResults = new ArrayBuffer[GenericModelReturn]
-
-     modelResultsRaw.foreach { x =>
-       genericResults += GenericModelReturn(
-         hyperParams = extractPayload(x.modelHyperParams),
-         model = x.model,
-         score = x.score,
-         metrics = x.evalMetrics,
-         generation = x.generation
-       )
-     }
-
-     val hyperSpaceRunCandidates = new PostModelingOptimization()
-       .setModelFamily("Trees")
-       .setModelType(payload.modelType)
-       .setHyperParameterSpaceCount(_mainConfig.geneticConfig.hyperSpaceInferenceCount)
-       .setNumericBoundaries(_mainConfig.numericBoundaries)
-       .setStringBoundaries(_mainConfig.stringBoundaries)
-       .setSeed(_mainConfig.geneticConfig.seed)
-       .treesPrediction(genericResults.result.toArray, _mainConfig.geneticConfig.hyperSpaceModelType,
-         _mainConfig.geneticConfig.hyperSpaceModelCount)
-
-     val (hyperResults, hyperDataFrame) = initialize.postRunModeledHyperParams(hyperSpaceRunCandidates)
-
-     hyperResults.foreach { x =>
-       resultBuffer += x
-     }
-     statsBuffer += hyperDataFrame
-
-   }
-
-   (resultBuffer.toArray, statsBuffer.reduce(_ union _), payload.modelType, cachedData)
- }
-
-  private def logResultsToMlFlow(runData: Array[GenericModelReturn], modelFamily: String, modelType: String): String = {
+  private def runTrees(
+    payload: DataGeneration
+  ): (Array[TreesModelsWithResults], DataFrame, String, DataFrame) = {
+
+    val cachedData = if (_mainConfig.dataPrepCachingFlag) {
+      payload.data.persist(StorageLevel.MEMORY_AND_DISK)
+    } else {
+      payload.data
+    }
+
+    if (_mainConfig.dataPrepCachingFlag) payload.data.count()
+
+    val initialize = new DecisionTreeTuner(payload.data, payload.modelType)
+      .setLabelCol(_mainConfig.labelCol)
+      .setFeaturesCol(_mainConfig.featuresCol)
+      .setTreesNumericBoundaries(_mainConfig.numericBoundaries)
+      .setTreesStringBoundaries(_mainConfig.stringBoundaries)
+      .setScoringMetric(_mainConfig.scoringMetric)
+      .setTrainPortion(_mainConfig.geneticConfig.trainPortion)
+      .setTrainSplitMethod(
+        trainSplitValidation(
+          _mainConfig.geneticConfig.trainSplitMethod,
+          payload.modelType
+        )
+      )
+      .setTrainSplitChronologicalColumn(
+        _mainConfig.geneticConfig.trainSplitChronologicalColumn
+      )
+      .setTrainSplitChronologicalRandomPercentage(
+        _mainConfig.geneticConfig.trainSplitChronologicalRandomPercentage
+      )
+      .setParallelism(_mainConfig.geneticConfig.parallelism)
+      .setKFold(_mainConfig.geneticConfig.kFold)
+      .setSeed(_mainConfig.geneticConfig.seed)
+      .setOptimizationStrategy(_mainConfig.scoringOptimizationStrategy)
+      .setFirstGenerationGenePool(
+        _mainConfig.geneticConfig.firstGenerationGenePool
+      )
+      .setNumberOfMutationGenerations(
+        _mainConfig.geneticConfig.numberOfGenerations
+      )
+      .setNumberOfMutationsPerGeneration(
+        _mainConfig.geneticConfig.numberOfMutationsPerGeneration
+      )
+      .setNumberOfParentsToRetain(
+        _mainConfig.geneticConfig.numberOfParentsToRetain
+      )
+      .setGeneticMixing(_mainConfig.geneticConfig.geneticMixing)
+      .setGenerationalMutationStrategy(
+        _mainConfig.geneticConfig.generationalMutationStrategy
+      )
+      .setMutationMagnitudeMode(_mainConfig.geneticConfig.mutationMagnitudeMode)
+      .setFixedMutationValue(_mainConfig.geneticConfig.fixedMutationValue)
+      .setEarlyStoppingFlag(_mainConfig.autoStoppingFlag)
+      .setEarlyStoppingScore(_mainConfig.autoStoppingScore)
+      .setEvolutionStrategy(_mainConfig.geneticConfig.evolutionStrategy)
+      .setContinuousEvolutionMaxIterations(
+        _mainConfig.geneticConfig.continuousEvolutionMaxIterations
+      )
+      .setContinuousEvolutionStoppingScore(
+        _mainConfig.geneticConfig.continuousEvolutionStoppingScore
+      )
+      .setContinuousEvolutionParallelism(
+        _mainConfig.geneticConfig.continuousEvolutionParallelism
+      )
+      .setContinuousEvolutionMutationAggressiveness(
+        _mainConfig.geneticConfig.continuousEvolutionMutationAggressiveness
+      )
+      .setContinuousEvolutionGeneticMixing(
+        _mainConfig.geneticConfig.continuousEvolutionGeneticMixing
+      )
+      .setContinuousEvolutionRollingImporvementCount(
+        _mainConfig.geneticConfig.continuousEvolutionRollingImprovementCount
+      )
+      .setDataReductionFactor(_mainConfig.dataReductionFactor)
+      .setFirstGenMode(_mainConfig.geneticConfig.initialGenerationMode)
+      .setFirstGenPermutations(
+        _mainConfig.geneticConfig.initialGenerationConfig.permutationCount
+      )
+      .setFirstGenIndexMixingMode(
+        _mainConfig.geneticConfig.initialGenerationConfig.indexMixingMode
+      )
+      .setFirstGenArraySeed(
+        _mainConfig.geneticConfig.initialGenerationConfig.arraySeed
+      )
+      .setHyperSpaceModelCount(_mainConfig.geneticConfig.hyperSpaceModelCount)
+
+    if (_modelSeedSetStatus)
+      initialize.setModelSeed(_mainConfig.geneticConfig.modelSeed)
+
+    val (modelResultsRaw, modelStatsRaw) = initialize.evolveWithScoringDF()
+
+    val resultBuffer = modelResultsRaw.toBuffer
+    val statsBuffer = new ArrayBuffer[DataFrame]()
+    statsBuffer += modelStatsRaw
+
+    if (_mainConfig.geneticConfig.hyperSpaceInference) {
+
+      println("\n\t\tStarting Post Tuning Inference Run.\n")
+
+      val genericResults = new ArrayBuffer[GenericModelReturn]
+
+      modelResultsRaw.foreach { x =>
+        genericResults += GenericModelReturn(
+          hyperParams = extractPayload(x.modelHyperParams),
+          model = x.model,
+          score = x.score,
+          metrics = x.evalMetrics,
+          generation = x.generation
+        )
+      }
+
+      val hyperSpaceRunCandidates = new PostModelingOptimization()
+        .setModelFamily("Trees")
+        .setModelType(payload.modelType)
+        .setHyperParameterSpaceCount(
+          _mainConfig.geneticConfig.hyperSpaceInferenceCount
+        )
+        .setNumericBoundaries(_mainConfig.numericBoundaries)
+        .setStringBoundaries(_mainConfig.stringBoundaries)
+        .setSeed(_mainConfig.geneticConfig.seed)
+        .treesPrediction(
+          genericResults.result.toArray,
+          _mainConfig.geneticConfig.hyperSpaceModelType,
+          _mainConfig.geneticConfig.hyperSpaceModelCount
+        )
+
+      val (hyperResults, hyperDataFrame) =
+        initialize.postRunModeledHyperParams(hyperSpaceRunCandidates)
+
+      hyperResults.foreach { x =>
+        resultBuffer += x
+      }
+      statsBuffer += hyperDataFrame
+
+    }
+
+    (
+      resultBuffer.toArray,
+      statsBuffer.reduce(_ union _),
+      payload.modelType,
+      cachedData
+    )
+  }
+
+  private def logResultsToMlFlow(runData: Array[GenericModelReturn],
+                                 modelFamily: String,
+                                 modelType: String): String = {
 
     val mlFlowLogger = new MLFlowTracker()
       .setMlFlowTrackingURI(_mainConfig.mlFlowConfig.mlFlowTrackingURI)
@@ -815,17 +1278,25 @@
       .setMlFlowLoggingMode(_mainConfig.mlFlowConfig.mlFlowLoggingMode)
       .setMlFlowBestSuffix(_mainConfig.mlFlowConfig.mlFlowBestSuffix)
 
-    if(_mainConfig.mlFlowLogArtifactsFlag) mlFlowLogger.logArtifactsOn() else mlFlowLogger.logArtifactsOff()
+    if (_mainConfig.mlFlowLogArtifactsFlag) mlFlowLogger.logArtifactsOn()
+    else mlFlowLogger.logArtifactsOff()
 
     try {
-      mlFlowLogger.logMlFlowDataAndModels(runData, modelFamily, modelType, _mainConfig.inferenceConfigSaveLocation,
-        _mainConfig.scoringOptimizationStrategy)
+      mlFlowLogger.logMlFlowDataAndModels(
+        runData,
+        modelFamily,
+        modelType,
+        _mainConfig.inferenceConfigSaveLocation,
+        _mainConfig.scoringOptimizationStrategy
+      )
       "Logged to MlFlow Successful"
     } catch {
       case e: Exception =>
         val stack = e.toString
-        val topStackTrace : String = e.getStackTrace.mkString("\n")
-        println(s"Failed to log to mlflow. Check configuration. \n  $stack \n Top trace: \t $topStackTrace")
+        val topStackTrace: String = e.getStackTrace.mkString("\n")
+        println(
+          s"Failed to log to mlflow. Check configuration. \n  $stack \n Top trace: \t $topStackTrace"
+        )
         logger.log(Level.INFO, stack)
         "Failed to Log to MlFlow"
     }
@@ -836,108 +1307,109 @@
 
     val genericResults = new ArrayBuffer[GenericModelReturn]
 
-    val (resultArray, modelStats, modelSelection, dataframe) = _mainConfig.modelFamily match {
-      case "RandomForest" =>
-        val (results, stats, selection, data) = runRandomForest(payload)
-        results.foreach{ x=>
-          genericResults += GenericModelReturn(
-            hyperParams = extractPayload(x.modelHyperParams),
-            model = x.model,
-            score = x.score,
-            metrics = x.evalMetrics,
-            generation = x.generation
-          )
-        }
-        (genericResults, stats, selection, data)
-      case "XGBoost" =>
-        val (results, stats, selection, data) = runXGBoost(payload)
-        results.foreach{x =>
-          genericResults += GenericModelReturn(
-            hyperParams = extractPayload(x.modelHyperParams),
-            model = x.model,
-            score = x.score,
-            metrics = x.evalMetrics,
-            generation = x.generation
-          )
-        }
-        (genericResults, stats, selection, data)
-      case "GBT" =>
-        val (results, stats, selection, data) = runGBT(payload)
-        results.foreach{x =>
-          genericResults += GenericModelReturn(
-            hyperParams = extractPayload(x.modelHyperParams),
-            model = x.model,
-            score = x.score,
-            metrics = x.evalMetrics,
-            generation = x.generation
-          )
-        }
-        (genericResults, stats, selection, data)
-      case "MLPC" =>
-        val (results, stats, selection, data) = runMLPC(payload)
-        results.foreach{x =>
-          genericResults += GenericModelReturn(
-            hyperParams = extractPayload(x.modelHyperParams),
-            model = x.model,
-            score = x.score,
-            metrics = x.evalMetrics,
-            generation = x.generation
-          )
-        }
-        (genericResults, stats, selection, data)
-      case "LinearRegression" =>
-        val (results, stats, selection, data) = runLinearRegression(payload)
-        results.foreach{x =>
-          genericResults += GenericModelReturn(
-            hyperParams = extractPayload(x.modelHyperParams),
-            model = x.model,
-            score = x.score,
-            metrics = x.evalMetrics,
-            generation = x.generation
-          )
-        }
-        (genericResults, stats, selection, data)
-      case "LogisticRegression" =>
-        val (results, stats, selection, data) = runLogisticRegression(payload)
-        results.foreach{x =>
-          genericResults += GenericModelReturn(
-            hyperParams = extractPayload(x.modelHyperParams),
-            model = x.model,
-            score = x.score,
-            metrics = x.evalMetrics,
-            generation = x.generation
-          )
-        }
-        (genericResults, stats, selection, data)
-      case "SVM" =>
-        val (results, stats, selection, data) = runSVM(payload)
-        results.foreach{x =>
-          genericResults += GenericModelReturn(
-            hyperParams = extractPayload(x.modelHyperParams),
-            model = x.model,
-            score = x.score,
-            metrics = x.evalMetrics,
-            generation = x.generation
-          )
-        }
-        (genericResults, stats, selection, data)
-      case "Trees" =>
-        val (results, stats, selection, data) = runTrees(payload)
-        results.foreach{x =>
-          genericResults += GenericModelReturn(
-            hyperParams = extractPayload(x.modelHyperParams),
-            model = x.model,
-            score = x.score,
-            metrics = x.evalMetrics,
-            generation = x.generation
-          )
-        }
-        (genericResults, stats, selection, data)
-    }
+    val (resultArray, modelStats, modelSelection, dataframe) =
+      _mainConfig.modelFamily match {
+        case "RandomForest" =>
+          val (results, stats, selection, data) = runRandomForest(payload)
+          results.foreach { x =>
+            genericResults += GenericModelReturn(
+              hyperParams = extractPayload(x.modelHyperParams),
+              model = x.model,
+              score = x.score,
+              metrics = x.evalMetrics,
+              generation = x.generation
+            )
+          }
+          (genericResults, stats, selection, data)
+        case "XGBoost" =>
+          val (results, stats, selection, data) = runXGBoost(payload)
+          results.foreach { x =>
+            genericResults += GenericModelReturn(
+              hyperParams = extractPayload(x.modelHyperParams),
+              model = x.model,
+              score = x.score,
+              metrics = x.evalMetrics,
+              generation = x.generation
+            )
+          }
+          (genericResults, stats, selection, data)
+        case "GBT" =>
+          val (results, stats, selection, data) = runGBT(payload)
+          results.foreach { x =>
+            genericResults += GenericModelReturn(
+              hyperParams = extractPayload(x.modelHyperParams),
+              model = x.model,
+              score = x.score,
+              metrics = x.evalMetrics,
+              generation = x.generation
+            )
+          }
+          (genericResults, stats, selection, data)
+        case "MLPC" =>
+          val (results, stats, selection, data) = runMLPC(payload)
+          results.foreach { x =>
+            genericResults += GenericModelReturn(
+              hyperParams = extractPayload(x.modelHyperParams),
+              model = x.model,
+              score = x.score,
+              metrics = x.evalMetrics,
+              generation = x.generation
+            )
+          }
+          (genericResults, stats, selection, data)
+        case "LinearRegression" =>
+          val (results, stats, selection, data) = runLinearRegression(payload)
+          results.foreach { x =>
+            genericResults += GenericModelReturn(
+              hyperParams = extractPayload(x.modelHyperParams),
+              model = x.model,
+              score = x.score,
+              metrics = x.evalMetrics,
+              generation = x.generation
+            )
+          }
+          (genericResults, stats, selection, data)
+        case "LogisticRegression" =>
+          val (results, stats, selection, data) = runLogisticRegression(payload)
+          results.foreach { x =>
+            genericResults += GenericModelReturn(
+              hyperParams = extractPayload(x.modelHyperParams),
+              model = x.model,
+              score = x.score,
+              metrics = x.evalMetrics,
+              generation = x.generation
+            )
+          }
+          (genericResults, stats, selection, data)
+        case "SVM" =>
+          val (results, stats, selection, data) = runSVM(payload)
+          results.foreach { x =>
+            genericResults += GenericModelReturn(
+              hyperParams = extractPayload(x.modelHyperParams),
+              model = x.model,
+              score = x.score,
+              metrics = x.evalMetrics,
+              generation = x.generation
+            )
+          }
+          (genericResults, stats, selection, data)
+        case "Trees" =>
+          val (results, stats, selection, data) = runTrees(payload)
+          results.foreach { x =>
+            genericResults += GenericModelReturn(
+              hyperParams = extractPayload(x.modelHyperParams),
+              model = x.model,
+              score = x.score,
+              metrics = x.evalMetrics,
+              generation = x.generation
+            )
+          }
+          (genericResults, stats, selection, data)
+      }
 
     val genericResultData = genericResults.result.toArray
 
-    if(_mainConfig.mlFlowLoggingFlag) {
+    if (_mainConfig.mlFlowLoggingFlag) {
 
       // set the Inference details in general for the run
       // TODO - Remove this - It's here and in the tracker but the values are different and should be set equal
@@ -952,18 +1424,27 @@
 
       // Set the Inference Config
       InferenceConfig.setInferenceModelConfig(inferenceModelConfig)
-      InferenceConfig.setInferenceConfigStorageLocation(_mainConfig.inferenceConfigSaveLocation)
+      InferenceConfig.setInferenceConfigStorageLocation(
+        _mainConfig.inferenceConfigSaveLocation
+      )
 
       // Write the Inference Payload out to the specified location
       val outputInferencePayload = InferenceConfig.getInferenceConfig
 
-      val inferenceConfigReadable = convertInferenceConfigToJson(outputInferencePayload)
-      val inferenceLog = s"Inference Configuration: \n${inferenceConfigReadable.prettyJson}"
+      val inferenceConfigReadable = convertInferenceConfigToJson(
+        outputInferencePayload
+      )
+      val inferenceLog =
+        s"Inference Configuration: \n${inferenceConfigReadable.prettyJson}"
       println(inferenceLog)
 
       logger.log(Level.INFO, inferenceLog)
 
-      val mlFlowResult = logResultsToMlFlow(genericResultData, _mainConfig.modelFamily, modelSelection)
+      val mlFlowResult = logResultsToMlFlow(
+        genericResultData,
+        _mainConfig.modelFamily,
+        modelSelection
+      )
       println(mlFlowResult)
       logger.log(Level.INFO, mlFlowResult)
 //    } else {
@@ -975,21 +1456,32 @@
 //      }
     }
 
-    val generationalData = extractGenerationalScores(genericResultData, _mainConfig.scoringOptimizationStrategy,
-      _mainConfig.modelFamily, modelSelection)
-
-    new TunerOutput(rawData = dataframe, modelSelection = modelSelection){
+    val generationalData = extractGenerationalScores(
+      genericResultData,
+      _mainConfig.scoringOptimizationStrategy,
+      _mainConfig.modelFamily,
+      modelSelection
+    )
+
+    new TunerOutput(rawData = dataframe, modelSelection = modelSelection) {
       override def modelReport: Array[GenericModelReturn] = genericResultData
-      override def generationReport: Array[GenerationalReport] = generationalData
+      override def generationReport: Array[GenerationalReport] =
+        generationalData
       override def modelReportDataFrame: DataFrame = modelStats
       override def generationReportDataFrame: DataFrame =
-        generationDataFrameReport(generationalData, _mainConfig.scoringOptimizationStrategy)
+        generationDataFrameReport(
+          generationalData,
+          _mainConfig.scoringOptimizationStrategy
+        )
     }
 
   }
 
-  protected[automl] def predictFromBestModel(resultPayload: Array[GenericModelReturn], rawData: DataFrame,
-                                   modelSelection: String): DataFrame = {
+  protected[automl] def predictFromBestModel(
+    resultPayload: Array[GenericModelReturn],
+    rawData: DataFrame,
+    modelSelection: String
+  ): DataFrame = {
 
     val bestModel = resultPayload(0)
 
@@ -997,10 +1489,12 @@
       case "RandomForest" =>
         modelSelection match {
           case "regressor" =>
-            val model = bestModel.model.asInstanceOf[RandomForestRegressionModel]
+            val model =
+              bestModel.model.asInstanceOf[RandomForestRegressionModel]
             model.transform(rawData)
           case "classifier" =>
-            val model = bestModel.model.asInstanceOf[RandomForestClassificationModel]
+            val model =
+              bestModel.model.asInstanceOf[RandomForestClassificationModel]
             model.transform(rawData)
         }
       case "XGBoost" =>
@@ -1022,7 +1516,8 @@
             model.transform(rawData)
         }
       case "MLPC" =>
-        val model = bestModel.model.asInstanceOf[MultilayerPerceptronClassificationModel]
+        val model =
+          bestModel.model.asInstanceOf[MultilayerPerceptronClassificationModel]
         model.transform(rawData)
       case "LinearRegression" =>
         val model = bestModel.model.asInstanceOf[LinearRegressionModel]
@@ -1036,10 +1531,12 @@
       case "Trees" =>
         modelSelection match {
           case "classifier" =>
-            val model = bestModel.model.asInstanceOf[DecisionTreeClassificationModel]
+            val model =
+              bestModel.model.asInstanceOf[DecisionTreeClassificationModel]
             model.transform(rawData)
           case "regressor" =>
-            val model = bestModel.model.asInstanceOf[DecisionTreeRegressionModel]
+            val model =
+              bestModel.model.asInstanceOf[DecisionTreeRegressionModel]
             model.transform(rawData)
         }
     }
@@ -1050,7 +1547,7 @@
 
     val payload = prepData()
 
-    val cachedData = if(_featureImportancesConfig.dataPrepCachingFlag) {
+    val cachedData = if (_featureImportancesConfig.dataPrepCachingFlag) {
       payload.data.persist(StorageLevel.MEMORY_AND_DISK)
       payload.data.count()
       payload.data
@@ -1058,20 +1555,24 @@
       payload.data
     }
 
-<<<<<<< HEAD
-    if(_featureImportancesConfig.dataPrepCachingFlag) payload.data.count()
-
-=======
->>>>>>> 1b22a214
-
-    val featureResults = new RandomForestFeatureImportance(cachedData, _featureImportancesConfig, payload.modelType)
-      .setCutoffType(_featureImportancesConfig.featureImportanceCutoffType)
+    if (_featureImportancesConfig.dataPrepCachingFlag) payload.data.count()
+
+    val featureResults = new RandomForestFeatureImportance(
+      cachedData,
+      _featureImportancesConfig,
+      payload.modelType
+    ).setCutoffType(_featureImportancesConfig.featureImportanceCutoffType)
       .setCutoffValue(_featureImportancesConfig.featureImportanceCutoffValue)
       .runFeatureImportances(payload.fields)
 
-    if(_featureImportancesConfig.dataPrepCachingFlag) cachedData.unpersist()
-
-    FeatureImportanceReturn(featureResults._1, featureResults._2, featureResults._3, payload.modelType)
+    if (_featureImportancesConfig.dataPrepCachingFlag) cachedData.unpersist()
+
+    FeatureImportanceReturn(
+      featureResults._1,
+      featureResults._2,
+      featureResults._3,
+      payload.modelType
+    )
   }
 
   def runWithFeatureCulling(): FeatureImportanceOutput = {
@@ -1082,24 +1583,31 @@
 
     val selectableFields = featureImportanceResults.fields :+ _featureImportancesConfig.labelCol
 
-    println(s"Feature Selected: ${featureImportanceResults.fields.mkString(", ")}")
-
-    val dataSubset = df.select(selectableFields.map(col):_*)
-
-    if(_featureImportancesConfig.dataPrepCachingFlag) {
+    println(
+      s"Feature Selected: ${featureImportanceResults.fields.mkString(", ")}"
+    )
+
+    val dataSubset = df.select(selectableFields.map(col): _*)
+
+    if (_featureImportancesConfig.dataPrepCachingFlag) {
       dataSubset.persist(StorageLevel.MEMORY_AND_DISK)
       dataSubset.count
     }
-    
-    val runResults = new AutomationRunner(dataSubset).setMainConfig(_mainConfig).run()
-
-    if(_mainConfig.dataPrepCachingFlag) dataSubset.unpersist()
+
+    val runResults =
+      new AutomationRunner(dataSubset).setMainConfig(_mainConfig).run()
+
+    if (_mainConfig.dataPrepCachingFlag) dataSubset.unpersist()
 
     new FeatureImportanceOutput(featureImportanceResults.data) {
-      override def modelReport: Array[GenericModelReturn] = runResults.modelReport
-      override def generationReport: Array[GenerationalReport] = runResults.generationReport
-      override def modelReportDataFrame: DataFrame = runResults.modelReportDataFrame
-      override def generationReportDataFrame: DataFrame = runResults.generationReportDataFrame
+      override def modelReport: Array[GenericModelReturn] =
+        runResults.modelReport
+      override def generationReport: Array[GenerationalReport] =
+        runResults.generationReport
+      override def modelReportDataFrame: DataFrame =
+        runResults.modelReportDataFrame
+      override def generationReportDataFrame: DataFrame =
+        runResults.generationReportDataFrame
     }
 
   }
@@ -1110,11 +1618,13 @@
 
     val selectableFields = featureImportanceResults.fields :+ _mainConfig.labelCol
 
-    println(s"Feature Selected: ${featureImportanceResults.fields.mkString(", ")}")
-
-    val dataSubset = df.select(selectableFields.map(col):_*)
-
-    if(_mainConfig.dataPrepCachingFlag) {
+    println(
+      s"Feature Selected: ${featureImportanceResults.fields.mkString(", ")}"
+    )
+
+    val dataSubset = df.select(selectableFields.map(col): _*)
+
+    if (_mainConfig.dataPrepCachingFlag) {
       dataSubset.persist(StorageLevel.MEMORY_AND_DISK)
       dataSubset.count
     }
@@ -1126,26 +1636,33 @@
 
     val payload = runner.prepData()
 
-
 //    orig
 //    val runResults = new AutomationRunner(dataSubset).setMainConfig(_mainConfig).executeTuning(payload)
 
     val runResults = runner.executeTuning(payload)
 
-    if(_mainConfig.dataPrepCachingFlag) dataSubset.unpersist()
-
-    val predictedData = predictFromBestModel(runResults.modelReport, runResults.rawData, runResults.modelSelection)
-
-    if(_mainConfig.dataPrepCachingFlag) runResults.rawData.unpersist()
+    if (_mainConfig.dataPrepCachingFlag) dataSubset.unpersist()
+
+    val predictedData = predictFromBestModel(
+      runResults.modelReport,
+      runResults.rawData,
+      runResults.modelSelection
+    )
+
+    if (_mainConfig.dataPrepCachingFlag) runResults.rawData.unpersist()
 
     new FeatureImportancePredictionOutput(
       featureImportances = featureImportanceResults.data,
       predictionData = predictedData
     ) {
-      override def modelReport: Array[GenericModelReturn] = runResults.modelReport
-      override def generationReport: Array[GenerationalReport] = runResults.generationReport
-      override def modelReportDataFrame: DataFrame = runResults.modelReportDataFrame
-      override def generationReportDataFrame: DataFrame = runResults.generationReportDataFrame
+      override def modelReport: Array[GenericModelReturn] =
+        runResults.modelReport
+      override def generationReport: Array[GenerationalReport] =
+        runResults.generationReport
+      override def modelReportDataFrame: DataFrame =
+        runResults.modelReportDataFrame
+      override def generationReportDataFrame: DataFrame =
+        runResults.generationReportDataFrame
     }
 
   }
@@ -1154,7 +1671,8 @@
 
     val payload = prepData()
 
-    new DecisionTreeSplits(payload.data, _treeSplitsConfig, payload.modelType).runTreeSplitAnalysis(payload.fields)
+    new DecisionTreeSplits(payload.data, _treeSplitsConfig, payload.modelType)
+      .runTreeSplitAnalysis(payload.fields)
 
   }
 
@@ -1162,13 +1680,17 @@
 
     val tunerResult = executeTuning(prepData())
 
-    if(_mainConfig.dataPrepCachingFlag) tunerResult.rawData.unpersist()
+    if (_mainConfig.dataPrepCachingFlag) tunerResult.rawData.unpersist()
 
     new AutomationOutput {
-      override def modelReport: Array[GenericModelReturn] = tunerResult.modelReport
-      override def generationReport: Array[GenerationalReport] = tunerResult.generationReport
-      override def modelReportDataFrame: DataFrame = tunerResult.modelReportDataFrame
-      override def generationReportDataFrame: DataFrame = tunerResult.generationReportDataFrame
+      override def modelReport: Array[GenericModelReturn] =
+        tunerResult.modelReport
+      override def generationReport: Array[GenerationalReport] =
+        tunerResult.generationReport
+      override def modelReportDataFrame: DataFrame =
+        tunerResult.modelReportDataFrame
+      override def generationReportDataFrame: DataFrame =
+        tunerResult.generationReportDataFrame
     }
 
   }
@@ -1177,38 +1699,50 @@
 
     val tunerResult = executeTuning(prepData())
 
-    val predictedData = predictFromBestModel(tunerResult.modelReport, tunerResult.rawData, tunerResult.modelSelection)
-
-    if(_mainConfig.dataPrepCachingFlag) tunerResult.rawData.unpersist()
+    val predictedData = predictFromBestModel(
+      tunerResult.modelReport,
+      tunerResult.rawData,
+      tunerResult.modelSelection
+    )
+
+    if (_mainConfig.dataPrepCachingFlag) tunerResult.rawData.unpersist()
 
     new PredictionOutput(dataWithPredictions = predictedData) {
-      override def modelReport: Array[GenericModelReturn] = tunerResult.modelReport
-      override def generationReport: Array[GenerationalReport] = tunerResult.generationReport
-      override def modelReportDataFrame: DataFrame = tunerResult.modelReportDataFrame
-      override def generationReportDataFrame: DataFrame = tunerResult.generationReportDataFrame
+      override def modelReport: Array[GenericModelReturn] =
+        tunerResult.modelReport
+      override def generationReport: Array[GenerationalReport] =
+        tunerResult.generationReport
+      override def modelReportDataFrame: DataFrame =
+        tunerResult.modelReportDataFrame
+      override def generationReportDataFrame: DataFrame =
+        tunerResult.generationReportDataFrame
     }
 
   }
 
- def runWithConfusionReport(): ConfusionOutput = {
-   val predictionPayload = runWithPrediction()
-
-   val confusionData = predictionPayload.dataWithPredictions
-     .select("prediction", _labelCol)
-     .groupBy("prediction", _labelCol)
-     .agg(count("*").alias("count"))
-
-   new ConfusionOutput(
-     predictionData = predictionPayload.dataWithPredictions,
-     confusionData = confusionData
-   ) {
-     override def modelReport: Array[GenericModelReturn] = predictionPayload.modelReport
-     override def generationReport: Array[GenerationalReport] = predictionPayload.generationReport
-     override def modelReportDataFrame: DataFrame = predictionPayload.modelReportDataFrame
-     override def generationReportDataFrame: DataFrame = predictionPayload.generationReportDataFrame
-   }
-
- }
+  def runWithConfusionReport(): ConfusionOutput = {
+    val predictionPayload = runWithPrediction()
+
+    val confusionData = predictionPayload.dataWithPredictions
+      .select("prediction", _labelCol)
+      .groupBy("prediction", _labelCol)
+      .agg(count("*").alias("count"))
+
+    new ConfusionOutput(
+      predictionData = predictionPayload.dataWithPredictions,
+      confusionData = confusionData
+    ) {
+      override def modelReport: Array[GenericModelReturn] =
+        predictionPayload.modelReport
+      override def generationReport: Array[GenerationalReport] =
+        predictionPayload.generationReport
+      override def modelReportDataFrame: DataFrame =
+        predictionPayload.modelReportDataFrame
+      override def generationReportDataFrame: DataFrame =
+        predictionPayload.generationReportDataFrame
+    }
+
+  }
 
   //TODO: add a generational runner to find the best model in a modelType (classification / regression)
   //TODO: this will require a new configuration methodology (generationalRunnerConfig) that has all of the families
