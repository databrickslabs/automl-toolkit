package com.databricks.labs.automl

import com.databricks.labs.automl.executor.DataPrep
import com.databricks.labs.automl.inference.{InferenceConfig, InferenceModelConfig, InferenceTools}
import com.databricks.labs.automl.model._
import com.databricks.labs.automl.model.tools.PostModelingOptimization
import com.databricks.labs.automl.params._
<<<<<<< HEAD
import com.databricks.labs.automl.reports.{
  DecisionTreeSplits,
  RandomForestFeatureImportance
}
import com.databricks.labs.automl.tracking.{
  MLFlowReportStructure,
  MLFlowReturn,
  MLFlowTracker
}
import com.microsoft.ml.spark.lightgbm.{
  LightGBMClassificationModel,
  LightGBMRegressionModel
}
import ml.dmlc.xgboost4j.scala.spark.{
  XGBoostClassificationModel,
  XGBoostRegressionModel
}
=======
import com.databricks.labs.automl.reports.{DecisionTreeSplits, RandomForestFeatureImportance}
import com.databricks.labs.automl.tracking.{MLFlowReportStructure, MLFlowReturn, MLFlowTracker}
import com.databricks.labs.automl.utils.AutoMlPipelineMlFlowUtils
import ml.dmlc.xgboost4j.scala.spark.{XGBoostClassificationModel, XGBoostRegressionModel}
>>>>>>> 024539fe
import org.apache.log4j.{Level, Logger}
import org.apache.spark.ml.classification._
import org.apache.spark.ml.regression.{DecisionTreeRegressionModel, GBTRegressionModel, LinearRegressionModel, RandomForestRegressionModel}
import org.apache.spark.sql.DataFrame
import org.apache.spark.sql.functions._
import org.apache.spark.storage.StorageLevel
import org.json4s.jackson.Serialization
import org.json4s.jackson.Serialization.writePretty
import org.json4s.{Formats, NoTypeHints}

import scala.collection.mutable.ArrayBuffer

class AutomationRunner(df: DataFrame) extends DataPrep(df) with InferenceTools {

  private val logger: Logger = Logger.getLogger(this.getClass)

  private def runRandomForest(
    payload: DataGeneration
  ): (Array[RandomForestModelsWithResults], DataFrame, String, DataFrame) = {

    val cachedData = if (_mainConfig.dataPrepCachingFlag) {
      payload.data.persist(StorageLevel.MEMORY_AND_DISK)
    } else {
      payload.data
    }

    if (_mainConfig.dataPrepCachingFlag) payload.data.count()

    val initialize = new RandomForestTuner(cachedData, payload.modelType)
      .setLabelCol(_mainConfig.labelCol)
      .setFeaturesCol(_mainConfig.featuresCol)
      .setRandomForestNumericBoundaries(_mainConfig.numericBoundaries)
      .setRandomForestStringBoundaries(_mainConfig.stringBoundaries)
      .setScoringMetric(_mainConfig.scoringMetric)
      .setTrainPortion(_mainConfig.geneticConfig.trainPortion)
      .setTrainSplitMethod(
        trainSplitValidation(
          _mainConfig.geneticConfig.trainSplitMethod,
          payload.modelType
        )
      )
      .setSyntheticCol(_mainConfig.geneticConfig.kSampleConfig.syntheticCol)
      .setKGroups(_mainConfig.geneticConfig.kSampleConfig.kGroups)
      .setKMeansMaxIter(_mainConfig.geneticConfig.kSampleConfig.kMeansMaxIter)
      .setKMeansTolerance(
        _mainConfig.geneticConfig.kSampleConfig.kMeansTolerance
      )
      .setKMeansDistanceMeasurement(
        _mainConfig.geneticConfig.kSampleConfig.kMeansDistanceMeasurement
      )
      .setKMeansSeed(_mainConfig.geneticConfig.kSampleConfig.kMeansSeed)
      .setKMeansPredictionCol(
        _mainConfig.geneticConfig.kSampleConfig.kMeansPredictionCol
      )
      .setLSHHashTables(_mainConfig.geneticConfig.kSampleConfig.lshHashTables)
      .setLSHSeed(_mainConfig.geneticConfig.kSampleConfig.lshSeed)
      .setLSHOutputCol(_mainConfig.geneticConfig.kSampleConfig.lshOutputCol)
      .setQuorumCount(_mainConfig.geneticConfig.kSampleConfig.quorumCount)
      .setMinimumVectorCountToMutate(
        _mainConfig.geneticConfig.kSampleConfig.minimumVectorCountToMutate
      )
      .setVectorMutationMethod(
        _mainConfig.geneticConfig.kSampleConfig.vectorMutationMethod
      )
      .setMutationMode(_mainConfig.geneticConfig.kSampleConfig.mutationMode)
      .setMutationValue(_mainConfig.geneticConfig.kSampleConfig.mutationValue)
      .setLabelBalanceMode(
        _mainConfig.geneticConfig.kSampleConfig.labelBalanceMode
      )
      .setCardinalityThreshold(
        _mainConfig.geneticConfig.kSampleConfig.cardinalityThreshold
      )
      .setNumericRatio(_mainConfig.geneticConfig.kSampleConfig.numericRatio)
      .setNumericTarget(_mainConfig.geneticConfig.kSampleConfig.numericTarget)
      .setTrainSplitChronologicalColumn(
        _mainConfig.geneticConfig.trainSplitChronologicalColumn
      )
      .setTrainSplitChronologicalRandomPercentage(
        _mainConfig.geneticConfig.trainSplitChronologicalRandomPercentage
      )
      .setParallelism(_mainConfig.geneticConfig.parallelism)
      .setKFold(_mainConfig.geneticConfig.kFold)
      .setSeed(_mainConfig.geneticConfig.seed)
      .setOptimizationStrategy(_mainConfig.scoringOptimizationStrategy)
      .setFirstGenerationGenePool(
        _mainConfig.geneticConfig.firstGenerationGenePool
      )
      .setNumberOfMutationGenerations(
        _mainConfig.geneticConfig.numberOfGenerations
      )
      .setNumberOfMutationsPerGeneration(
        _mainConfig.geneticConfig.numberOfMutationsPerGeneration
      )
      .setNumberOfParentsToRetain(
        _mainConfig.geneticConfig.numberOfParentsToRetain
      )
      .setGeneticMixing(_mainConfig.geneticConfig.geneticMixing)
      .setGenerationalMutationStrategy(
        _mainConfig.geneticConfig.generationalMutationStrategy
      )
      .setMutationMagnitudeMode(_mainConfig.geneticConfig.mutationMagnitudeMode)
      .setFixedMutationValue(_mainConfig.geneticConfig.fixedMutationValue)
      .setEarlyStoppingFlag(_mainConfig.autoStoppingFlag)
      .setEarlyStoppingScore(_mainConfig.autoStoppingScore)
      .setEvolutionStrategy(_mainConfig.geneticConfig.evolutionStrategy)
      .setContinuousEvolutionImprovementThreshold(
        _mainConfig.geneticConfig.continuousEvolutionImprovementThreshold
      )
      .setGeneticMBORegressorType(
        _mainConfig.geneticConfig.geneticMBORegressorType
      )
      .setGeneticMBOCandidateFactor(
        _mainConfig.geneticConfig.geneticMBOCandidateFactor
      )
      .setContinuousEvolutionMaxIterations(
        _mainConfig.geneticConfig.continuousEvolutionMaxIterations
      )
      .setContinuousEvolutionStoppingScore(
        _mainConfig.geneticConfig.continuousEvolutionStoppingScore
      )
      .setContinuousEvolutionParallelism(
        _mainConfig.geneticConfig.continuousEvolutionParallelism
      )
      .setContinuousEvolutionMutationAggressiveness(
        _mainConfig.geneticConfig.continuousEvolutionMutationAggressiveness
      )
      .setContinuousEvolutionGeneticMixing(
        _mainConfig.geneticConfig.continuousEvolutionGeneticMixing
      )
      .setContinuousEvolutionRollingImporvementCount(
        _mainConfig.geneticConfig.continuousEvolutionRollingImprovementCount
      )
      .setDataReductionFactor(_mainConfig.dataReductionFactor)
      .setFirstGenMode(_mainConfig.geneticConfig.initialGenerationMode)
      .setFirstGenPermutations(
        _mainConfig.geneticConfig.initialGenerationConfig.permutationCount
      )
      .setFirstGenIndexMixingMode(
        _mainConfig.geneticConfig.initialGenerationConfig.indexMixingMode
      )
      .setFirstGenArraySeed(
        _mainConfig.geneticConfig.initialGenerationConfig.arraySeed
      )
      .setHyperSpaceModelCount(_mainConfig.geneticConfig.hyperSpaceModelCount)

    if (_modelSeedSetStatus)
      initialize.setModelSeed(_mainConfig.geneticConfig.modelSeed)

    val (modelResultsRaw, modelStatsRaw) = initialize.evolveWithScoringDF()

    val resultBuffer = modelResultsRaw.toBuffer
    val statsBuffer = new ArrayBuffer[DataFrame]()
    statsBuffer += modelStatsRaw

    if (_mainConfig.geneticConfig.hyperSpaceInference) {

      println("\n\t\tStarting Post Tuning Inference Run.\n")

      val genericResults = new ArrayBuffer[GenericModelReturn]

      modelResultsRaw.foreach { x =>
        genericResults += GenericModelReturn(
          hyperParams = extractPayload(x.modelHyperParams),
          model = x.model,
          score = x.score,
          metrics = x.evalMetrics,
          generation = x.generation
        )
      }

      val hyperSpaceRunCandidates = new PostModelingOptimization()
        .setModelFamily("RandomForest")
        .setModelType(payload.modelType)
        .setHyperParameterSpaceCount(
          _mainConfig.geneticConfig.hyperSpaceInferenceCount
        )
        .setNumericBoundaries(_mainConfig.numericBoundaries)
        .setStringBoundaries(_mainConfig.stringBoundaries)
        .setSeed(_mainConfig.geneticConfig.seed)
        .setOptimizationStrategy(_mainConfig.scoringOptimizationStrategy)
        .randomForestPrediction(
          genericResults.result.toArray,
          _mainConfig.geneticConfig.hyperSpaceModelType,
          _mainConfig.geneticConfig.hyperSpaceModelCount
        )

      val (hyperResults, hyperDataFrame) =
        initialize.postRunModeledHyperParams(hyperSpaceRunCandidates)

      hyperResults.foreach { x =>
        resultBuffer += x
      }
      statsBuffer += hyperDataFrame

    }

    (
      resultBuffer.toArray,
      statsBuffer.reduce(_ union _),
      payload.modelType,
      cachedData
    )

  }

  private def runLightGBM(
    lightGBMType: String,
    payload: DataGeneration
  ): (Array[LightGBMModelsWithResults], DataFrame, String, DataFrame) = {

    val cachedData = if (_mainConfig.dataPrepCachingFlag) {
      payload.data.persist(StorageLevel.MEMORY_AND_DISK)
    } else {
      payload.data
    }

    if (_mainConfig.dataPrepCachingFlag) payload.data.count()

    val initialize = new LightGBMTuner(
      cachedData,
      payload.modelType,
      lightGBMType
    ).setLabelCol(_mainConfig.labelCol)
      .setFeaturesCol(_mainConfig.featuresCol)
      .setLGBMNumericBoundaries(_mainConfig.numericBoundaries)
      .setLGBMStringBoundaries(_mainConfig.stringBoundaries)
      .setScoringMetric(_mainConfig.scoringMetric)
      .setTrainPortion(_mainConfig.geneticConfig.trainPortion)
      .setTrainSplitMethod(
        trainSplitValidation(
          _mainConfig.geneticConfig.trainSplitMethod,
          payload.modelType
        )
      )
      .setSyntheticCol(_mainConfig.geneticConfig.kSampleConfig.syntheticCol)
      .setKGroups(_mainConfig.geneticConfig.kSampleConfig.kGroups)
      .setKMeansMaxIter(_mainConfig.geneticConfig.kSampleConfig.kMeansMaxIter)
      .setKMeansTolerance(
        _mainConfig.geneticConfig.kSampleConfig.kMeansTolerance
      )
      .setKMeansDistanceMeasurement(
        _mainConfig.geneticConfig.kSampleConfig.kMeansDistanceMeasurement
      )
      .setKMeansSeed(_mainConfig.geneticConfig.kSampleConfig.kMeansSeed)
      .setKMeansPredictionCol(
        _mainConfig.geneticConfig.kSampleConfig.kMeansPredictionCol
      )
      .setLSHHashTables(_mainConfig.geneticConfig.kSampleConfig.lshHashTables)
      .setLSHSeed(_mainConfig.geneticConfig.kSampleConfig.lshSeed)
      .setLSHOutputCol(_mainConfig.geneticConfig.kSampleConfig.lshOutputCol)
      .setQuorumCount(_mainConfig.geneticConfig.kSampleConfig.quorumCount)
      .setMinimumVectorCountToMutate(
        _mainConfig.geneticConfig.kSampleConfig.minimumVectorCountToMutate
      )
      .setVectorMutationMethod(
        _mainConfig.geneticConfig.kSampleConfig.vectorMutationMethod
      )
      .setMutationMode(_mainConfig.geneticConfig.kSampleConfig.mutationMode)
      .setMutationValue(_mainConfig.geneticConfig.kSampleConfig.mutationValue)
      .setLabelBalanceMode(
        _mainConfig.geneticConfig.kSampleConfig.labelBalanceMode
      )
      .setCardinalityThreshold(
        _mainConfig.geneticConfig.kSampleConfig.cardinalityThreshold
      )
      .setNumericRatio(_mainConfig.geneticConfig.kSampleConfig.numericRatio)
      .setNumericTarget(_mainConfig.geneticConfig.kSampleConfig.numericTarget)
      .setTrainSplitChronologicalColumn(
        _mainConfig.geneticConfig.trainSplitChronologicalColumn
      )
      .setTrainSplitChronologicalRandomPercentage(
        _mainConfig.geneticConfig.trainSplitChronologicalRandomPercentage
      )
      .setParallelism(_mainConfig.geneticConfig.parallelism)
      .setKFold(_mainConfig.geneticConfig.kFold)
      .setSeed(_mainConfig.geneticConfig.seed)
      .setOptimizationStrategy(_mainConfig.scoringOptimizationStrategy)
      .setFirstGenerationGenePool(
        _mainConfig.geneticConfig.firstGenerationGenePool
      )
      .setNumberOfMutationGenerations(
        _mainConfig.geneticConfig.numberOfGenerations
      )
      .setNumberOfMutationsPerGeneration(
        _mainConfig.geneticConfig.numberOfMutationsPerGeneration
      )
      .setNumberOfParentsToRetain(
        _mainConfig.geneticConfig.numberOfParentsToRetain
      )
      .setGeneticMixing(_mainConfig.geneticConfig.geneticMixing)
      .setGenerationalMutationStrategy(
        _mainConfig.geneticConfig.generationalMutationStrategy
      )
      .setMutationMagnitudeMode(_mainConfig.geneticConfig.mutationMagnitudeMode)
      .setFixedMutationValue(_mainConfig.geneticConfig.fixedMutationValue)
      .setEarlyStoppingFlag(_mainConfig.autoStoppingFlag)
      .setEarlyStoppingScore(_mainConfig.autoStoppingScore)
      .setEvolutionStrategy(_mainConfig.geneticConfig.evolutionStrategy)
      .setContinuousEvolutionImprovementThreshold(
        _mainConfig.geneticConfig.continuousEvolutionImprovementThreshold
      )
      .setGeneticMBORegressorType(
        _mainConfig.geneticConfig.geneticMBORegressorType
      )
      .setGeneticMBOCandidateFactor(
        _mainConfig.geneticConfig.geneticMBOCandidateFactor
      )
      .setContinuousEvolutionMaxIterations(
        _mainConfig.geneticConfig.continuousEvolutionMaxIterations
      )
      .setContinuousEvolutionStoppingScore(
        _mainConfig.geneticConfig.continuousEvolutionStoppingScore
      )
      .setContinuousEvolutionParallelism(
        _mainConfig.geneticConfig.continuousEvolutionParallelism
      )
      .setContinuousEvolutionMutationAggressiveness(
        _mainConfig.geneticConfig.continuousEvolutionMutationAggressiveness
      )
      .setContinuousEvolutionGeneticMixing(
        _mainConfig.geneticConfig.continuousEvolutionGeneticMixing
      )
      .setContinuousEvolutionRollingImporvementCount(
        _mainConfig.geneticConfig.continuousEvolutionRollingImprovementCount
      )
      .setDataReductionFactor(_mainConfig.dataReductionFactor)
      .setFirstGenMode(_mainConfig.geneticConfig.initialGenerationMode)
      .setFirstGenPermutations(
        _mainConfig.geneticConfig.initialGenerationConfig.permutationCount
      )
      .setFirstGenIndexMixingMode(
        _mainConfig.geneticConfig.initialGenerationConfig.indexMixingMode
      )
      .setFirstGenArraySeed(
        _mainConfig.geneticConfig.initialGenerationConfig.arraySeed
      )
      .setHyperSpaceModelCount(_mainConfig.geneticConfig.hyperSpaceModelCount)

    if (_modelSeedSetStatus)
      initialize.setModelSeed(_mainConfig.geneticConfig.modelSeed)

    val (modelResultsRaw, modelStatsRaw) = initialize.evolveWithScoringDF()

    val resultBuffer = modelResultsRaw.toBuffer
    val statsBuffer = new ArrayBuffer[DataFrame]()
    statsBuffer += modelStatsRaw

    if (_mainConfig.geneticConfig.hyperSpaceInference) {

      println("\n\t\tStarting Post Tuning Inference Run.\n")

      val genericResults = new ArrayBuffer[GenericModelReturn]

      modelResultsRaw.foreach { x =>
        genericResults += GenericModelReturn(
          hyperParams = extractPayload(x.modelHyperParams),
          model = x.model,
          score = x.score,
          metrics = x.evalMetrics,
          generation = x.generation
        )
      }

      val hyperSpaceRunCandidates = new PostModelingOptimization()
        .setModelFamily(lightGBMType)
        .setModelType(payload.modelType)
        .setHyperParameterSpaceCount(
          _mainConfig.geneticConfig.hyperSpaceInferenceCount
        )
        .setNumericBoundaries(_mainConfig.numericBoundaries)
        .setStringBoundaries(_mainConfig.stringBoundaries)
        .setSeed(_mainConfig.geneticConfig.seed)
        .setOptimizationStrategy(_mainConfig.scoringOptimizationStrategy)
        .lightGBMPrediction(
          genericResults.result.toArray,
          _mainConfig.geneticConfig.hyperSpaceModelType,
          _mainConfig.geneticConfig.hyperSpaceModelCount
        )

      val (hyperResults, hyperDataFrame) =
        initialize.postRunModeledHyperParams(hyperSpaceRunCandidates)

      hyperResults.foreach { x =>
        resultBuffer += x
      }
      statsBuffer += hyperDataFrame

    }

    (
      resultBuffer.toArray,
      statsBuffer.reduce(_ union _),
      payload.modelType,
      cachedData
    )

  }

  private def runXGBoost(
    payload: DataGeneration
  ): (Array[XGBoostModelsWithResults], DataFrame, String, DataFrame) = {

    val cachedData = if (_mainConfig.dataPrepCachingFlag) {
      payload.data.persist(StorageLevel.MEMORY_AND_DISK)
    } else {
      payload.data
    }

    if (_mainConfig.dataPrepCachingFlag) payload.data.count()

    val initialize = new XGBoostTuner(cachedData, payload.modelType)
      .setLabelCol(_mainConfig.labelCol)
      .setFeaturesCol(_mainConfig.featuresCol)
      .setXGBoostNumericBoundaries(_mainConfig.numericBoundaries)
      .setScoringMetric(_mainConfig.scoringMetric)
      .setTrainPortion(_mainConfig.geneticConfig.trainPortion)
      .setTrainSplitMethod(
        trainSplitValidation(
          _mainConfig.geneticConfig.trainSplitMethod,
          payload.modelType
        )
      )
      .setSyntheticCol(_mainConfig.geneticConfig.kSampleConfig.syntheticCol)
      .setKGroups(_mainConfig.geneticConfig.kSampleConfig.kGroups)
      .setKMeansMaxIter(_mainConfig.geneticConfig.kSampleConfig.kMeansMaxIter)
      .setKMeansTolerance(
        _mainConfig.geneticConfig.kSampleConfig.kMeansTolerance
      )
      .setKMeansDistanceMeasurement(
        _mainConfig.geneticConfig.kSampleConfig.kMeansDistanceMeasurement
      )
      .setKMeansSeed(_mainConfig.geneticConfig.kSampleConfig.kMeansSeed)
      .setKMeansPredictionCol(
        _mainConfig.geneticConfig.kSampleConfig.kMeansPredictionCol
      )
      .setLSHHashTables(_mainConfig.geneticConfig.kSampleConfig.lshHashTables)
      .setLSHSeed(_mainConfig.geneticConfig.kSampleConfig.lshSeed)
      .setLSHOutputCol(_mainConfig.geneticConfig.kSampleConfig.lshOutputCol)
      .setQuorumCount(_mainConfig.geneticConfig.kSampleConfig.quorumCount)
      .setMinimumVectorCountToMutate(
        _mainConfig.geneticConfig.kSampleConfig.minimumVectorCountToMutate
      )
      .setVectorMutationMethod(
        _mainConfig.geneticConfig.kSampleConfig.vectorMutationMethod
      )
      .setMutationMode(_mainConfig.geneticConfig.kSampleConfig.mutationMode)
      .setMutationValue(_mainConfig.geneticConfig.kSampleConfig.mutationValue)
      .setLabelBalanceMode(
        _mainConfig.geneticConfig.kSampleConfig.labelBalanceMode
      )
      .setCardinalityThreshold(
        _mainConfig.geneticConfig.kSampleConfig.cardinalityThreshold
      )
      .setNumericRatio(_mainConfig.geneticConfig.kSampleConfig.numericRatio)
      .setNumericTarget(_mainConfig.geneticConfig.kSampleConfig.numericTarget)
      .setTrainSplitChronologicalColumn(
        _mainConfig.geneticConfig.trainSplitChronologicalColumn
      )
      .setTrainSplitChronologicalRandomPercentage(
        _mainConfig.geneticConfig.trainSplitChronologicalRandomPercentage
      )
      .setParallelism(_mainConfig.geneticConfig.parallelism)
      .setKFold(_mainConfig.geneticConfig.kFold)
      .setSeed(_mainConfig.geneticConfig.seed)
      .setOptimizationStrategy(_mainConfig.scoringOptimizationStrategy)
      .setFirstGenerationGenePool(
        _mainConfig.geneticConfig.firstGenerationGenePool
      )
      .setNumberOfMutationGenerations(
        _mainConfig.geneticConfig.numberOfGenerations
      )
      .setNumberOfMutationsPerGeneration(
        _mainConfig.geneticConfig.numberOfMutationsPerGeneration
      )
      .setNumberOfParentsToRetain(
        _mainConfig.geneticConfig.numberOfParentsToRetain
      )
      .setGeneticMixing(_mainConfig.geneticConfig.geneticMixing)
      .setGenerationalMutationStrategy(
        _mainConfig.geneticConfig.generationalMutationStrategy
      )
      .setMutationMagnitudeMode(_mainConfig.geneticConfig.mutationMagnitudeMode)
      .setFixedMutationValue(_mainConfig.geneticConfig.fixedMutationValue)
      .setEarlyStoppingFlag(_mainConfig.autoStoppingFlag)
      .setEarlyStoppingScore(_mainConfig.autoStoppingScore)
      .setEvolutionStrategy(_mainConfig.geneticConfig.evolutionStrategy)
      .setContinuousEvolutionImprovementThreshold(
        _mainConfig.geneticConfig.continuousEvolutionImprovementThreshold
      )
      .setGeneticMBORegressorType(
        _mainConfig.geneticConfig.geneticMBORegressorType
      )
      .setGeneticMBOCandidateFactor(
        _mainConfig.geneticConfig.geneticMBOCandidateFactor
      )
      .setContinuousEvolutionMaxIterations(
        _mainConfig.geneticConfig.continuousEvolutionMaxIterations
      )
      .setContinuousEvolutionStoppingScore(
        _mainConfig.geneticConfig.continuousEvolutionStoppingScore
      )
      .setContinuousEvolutionParallelism(
        _mainConfig.geneticConfig.continuousEvolutionParallelism
      )
      .setContinuousEvolutionMutationAggressiveness(
        _mainConfig.geneticConfig.continuousEvolutionMutationAggressiveness
      )
      .setContinuousEvolutionGeneticMixing(
        _mainConfig.geneticConfig.continuousEvolutionGeneticMixing
      )
      .setContinuousEvolutionRollingImporvementCount(
        _mainConfig.geneticConfig.continuousEvolutionRollingImprovementCount
      )
      .setDataReductionFactor(_mainConfig.dataReductionFactor)
      .setFirstGenMode(_mainConfig.geneticConfig.initialGenerationMode)
      .setFirstGenPermutations(
        _mainConfig.geneticConfig.initialGenerationConfig.permutationCount
      )
      .setFirstGenIndexMixingMode(
        _mainConfig.geneticConfig.initialGenerationConfig.indexMixingMode
      )
      .setFirstGenArraySeed(
        _mainConfig.geneticConfig.initialGenerationConfig.arraySeed
      )
      .setHyperSpaceModelCount(_mainConfig.geneticConfig.hyperSpaceModelCount)

    if (_modelSeedSetStatus)
      initialize.setModelSeed(_mainConfig.geneticConfig.modelSeed)

    val (modelResultsRaw, modelStatsRaw) = initialize.evolveWithScoringDF()

    val resultBuffer = modelResultsRaw.toBuffer
    val statsBuffer = new ArrayBuffer[DataFrame]()
    statsBuffer += modelStatsRaw

    if (_mainConfig.geneticConfig.hyperSpaceInference) {

      println("\n\t\tStarting Post Tuning Inference Run.\n")

      val genericResults = new ArrayBuffer[GenericModelReturn]

      modelResultsRaw.foreach { x =>
        genericResults += GenericModelReturn(
          hyperParams = extractPayload(x.modelHyperParams),
          model = x.model,
          score = x.score,
          metrics = x.evalMetrics,
          generation = x.generation
        )
      }

      val hyperSpaceRunCandidates = new PostModelingOptimization()
        .setModelFamily("XGBoost")
        .setModelType(payload.modelType)
        .setHyperParameterSpaceCount(
          _mainConfig.geneticConfig.hyperSpaceInferenceCount
        )
        .setNumericBoundaries(_mainConfig.numericBoundaries)
        .setStringBoundaries(_mainConfig.stringBoundaries)
        .setSeed(_mainConfig.geneticConfig.seed)
        .setOptimizationStrategy(_mainConfig.scoringOptimizationStrategy)
        .xgBoostPrediction(
          genericResults.result.toArray,
          _mainConfig.geneticConfig.hyperSpaceModelType,
          _mainConfig.geneticConfig.hyperSpaceModelCount
        )

      val (hyperResults, hyperDataFrame) =
        initialize.postRunModeledHyperParams(hyperSpaceRunCandidates)

      hyperResults.foreach { x =>
        resultBuffer += x
      }
      statsBuffer += hyperDataFrame

    }

    (
      resultBuffer.toArray,
      statsBuffer.reduce(_ union _),
      payload.modelType,
      cachedData
    )

  }

  private def runMLPC(
    payload: DataGeneration
  ): (Array[MLPCModelsWithResults], DataFrame, String, DataFrame) = {

    val cachedData = if (_mainConfig.dataPrepCachingFlag) {
      payload.data.persist(StorageLevel.MEMORY_AND_DISK)
    } else {
      payload.data
    }

    if (_mainConfig.dataPrepCachingFlag) payload.data.count()

    payload.modelType match {
      case "classifier" =>
        val initialize = new MLPCTuner(cachedData)
          .setLabelCol(_mainConfig.labelCol)
          .setFeaturesCol(_mainConfig.featuresCol)
          .setMlpcNumericBoundaries(_mainConfig.numericBoundaries)
          .setMlpcStringBoundaries(_mainConfig.stringBoundaries)
          .setScoringMetric(_mainConfig.scoringMetric)
          .setTrainPortion(_mainConfig.geneticConfig.trainPortion)
          .setTrainSplitMethod(
            trainSplitValidation(
              _mainConfig.geneticConfig.trainSplitMethod,
              payload.modelType
            )
          )
          .setSyntheticCol(_mainConfig.geneticConfig.kSampleConfig.syntheticCol)
          .setKGroups(_mainConfig.geneticConfig.kSampleConfig.kGroups)
          .setKMeansMaxIter(
            _mainConfig.geneticConfig.kSampleConfig.kMeansMaxIter
          )
          .setKMeansTolerance(
            _mainConfig.geneticConfig.kSampleConfig.kMeansTolerance
          )
          .setKMeansDistanceMeasurement(
            _mainConfig.geneticConfig.kSampleConfig.kMeansDistanceMeasurement
          )
          .setKMeansSeed(_mainConfig.geneticConfig.kSampleConfig.kMeansSeed)
          .setKMeansPredictionCol(
            _mainConfig.geneticConfig.kSampleConfig.kMeansPredictionCol
          )
          .setLSHHashTables(
            _mainConfig.geneticConfig.kSampleConfig.lshHashTables
          )
          .setLSHSeed(_mainConfig.geneticConfig.kSampleConfig.lshSeed)
          .setLSHOutputCol(_mainConfig.geneticConfig.kSampleConfig.lshOutputCol)
          .setQuorumCount(_mainConfig.geneticConfig.kSampleConfig.quorumCount)
          .setMinimumVectorCountToMutate(
            _mainConfig.geneticConfig.kSampleConfig.minimumVectorCountToMutate
          )
          .setVectorMutationMethod(
            _mainConfig.geneticConfig.kSampleConfig.vectorMutationMethod
          )
          .setMutationMode(_mainConfig.geneticConfig.kSampleConfig.mutationMode)
          .setMutationValue(
            _mainConfig.geneticConfig.kSampleConfig.mutationValue
          )
          .setLabelBalanceMode(
            _mainConfig.geneticConfig.kSampleConfig.labelBalanceMode
          )
          .setCardinalityThreshold(
            _mainConfig.geneticConfig.kSampleConfig.cardinalityThreshold
          )
          .setNumericRatio(_mainConfig.geneticConfig.kSampleConfig.numericRatio)
          .setNumericTarget(
            _mainConfig.geneticConfig.kSampleConfig.numericTarget
          )
          .setTrainSplitChronologicalColumn(
            _mainConfig.geneticConfig.trainSplitChronologicalColumn
          )
          .setTrainSplitChronologicalRandomPercentage(
            _mainConfig.geneticConfig.trainSplitChronologicalRandomPercentage
          )
          .setParallelism(_mainConfig.geneticConfig.parallelism)
          .setKFold(_mainConfig.geneticConfig.kFold)
          .setSeed(_mainConfig.geneticConfig.seed)
          .setOptimizationStrategy(_mainConfig.scoringOptimizationStrategy)
          .setFirstGenerationGenePool(
            _mainConfig.geneticConfig.firstGenerationGenePool
          )
          .setNumberOfMutationGenerations(
            _mainConfig.geneticConfig.numberOfGenerations
          )
          .setNumberOfMutationsPerGeneration(
            _mainConfig.geneticConfig.numberOfMutationsPerGeneration
          )
          .setNumberOfParentsToRetain(
            _mainConfig.geneticConfig.numberOfParentsToRetain
          )
          .setNumberOfMutationsPerGeneration(
            _mainConfig.geneticConfig.numberOfMutationsPerGeneration
          )
          .setGeneticMixing(_mainConfig.geneticConfig.geneticMixing)
          .setGenerationalMutationStrategy(
            _mainConfig.geneticConfig.generationalMutationStrategy
          )
          .setMutationMagnitudeMode(
            _mainConfig.geneticConfig.mutationMagnitudeMode
          )
          .setFixedMutationValue(_mainConfig.geneticConfig.fixedMutationValue)
          .setEarlyStoppingFlag(_mainConfig.autoStoppingFlag)
          .setEarlyStoppingScore(_mainConfig.autoStoppingScore)
          .setEvolutionStrategy(_mainConfig.geneticConfig.evolutionStrategy)
          .setContinuousEvolutionImprovementThreshold(
            _mainConfig.geneticConfig.continuousEvolutionImprovementThreshold
          )
          .setGeneticMBORegressorType(
            _mainConfig.geneticConfig.geneticMBORegressorType
          )
          .setGeneticMBOCandidateFactor(
            _mainConfig.geneticConfig.geneticMBOCandidateFactor
          )
          .setContinuousEvolutionMaxIterations(
            _mainConfig.geneticConfig.continuousEvolutionMaxIterations
          )
          .setContinuousEvolutionStoppingScore(
            _mainConfig.geneticConfig.continuousEvolutionStoppingScore
          )
          .setContinuousEvolutionParallelism(
            _mainConfig.geneticConfig.continuousEvolutionParallelism
          )
          .setContinuousEvolutionMutationAggressiveness(
            _mainConfig.geneticConfig.continuousEvolutionMutationAggressiveness
          )
          .setContinuousEvolutionGeneticMixing(
            _mainConfig.geneticConfig.continuousEvolutionGeneticMixing
          )
          .setContinuousEvolutionRollingImporvementCount(
            _mainConfig.geneticConfig.continuousEvolutionRollingImprovementCount
          )
          .setDataReductionFactor(_mainConfig.dataReductionFactor)
          .setFirstGenMode(_mainConfig.geneticConfig.initialGenerationMode)
          .setFirstGenPermutations(
            _mainConfig.geneticConfig.initialGenerationConfig.permutationCount
          )
          .setFirstGenIndexMixingMode(
            _mainConfig.geneticConfig.initialGenerationConfig.indexMixingMode
          )
          .setFirstGenArraySeed(
            _mainConfig.geneticConfig.initialGenerationConfig.arraySeed
          )
          .setHyperSpaceModelCount(
            _mainConfig.geneticConfig.hyperSpaceModelCount
          )

        if (_modelSeedSetStatus)
          initialize.setModelSeed(_mainConfig.geneticConfig.modelSeed)

        val (modelResultsRaw, modelStatsRaw) = initialize.evolveWithScoringDF()

        val resultBuffer = modelResultsRaw.toBuffer
        val statsBuffer = new ArrayBuffer[DataFrame]()
        statsBuffer += modelStatsRaw

        if (_mainConfig.geneticConfig.hyperSpaceInference) {

          println("\n\t\tStarting Post Tuning Inference Run.\n")

          val genericResults = new ArrayBuffer[GenericModelReturn]

          modelResultsRaw.foreach { x =>
            genericResults += GenericModelReturn(
              hyperParams = extractPayload(x.modelHyperParams),
              model = x.model,
              score = x.score,
              metrics = x.evalMetrics,
              generation = x.generation
            )
          }

          val hyperSpaceRunCandidates = new PostModelingOptimization()
            .setModelFamily("MLPC")
            .setModelType(payload.modelType)
            .setHyperParameterSpaceCount(
              _mainConfig.geneticConfig.hyperSpaceInferenceCount
            )
            .setNumericBoundaries(_mainConfig.numericBoundaries)
            .setStringBoundaries(_mainConfig.stringBoundaries)
            .setSeed(_mainConfig.geneticConfig.seed)
            .setOptimizationStrategy(_mainConfig.scoringOptimizationStrategy)
            .mlpcPrediction(
              genericResults.result.toArray,
              _mainConfig.geneticConfig.hyperSpaceModelType,
              _mainConfig.geneticConfig.hyperSpaceModelCount,
              initialize.getFeatureInputSize,
              initialize.getClassDistinctCount
            )

          val (hyperResults, hyperDataFrame) =
            initialize.postRunModeledHyperParams(hyperSpaceRunCandidates)

          hyperResults.foreach { x =>
            resultBuffer += x
          }
          statsBuffer += hyperDataFrame

        }

        (
          resultBuffer.toArray,
          statsBuffer.reduce(_ union _),
          payload.modelType,
          cachedData
        )

      case _ =>
        throw new UnsupportedOperationException(
          s"Detected Model Type ${payload.modelType} is not supported by MultiLayer Perceptron Classifier"
        )
    }
  }

  private def runGBT(
    payload: DataGeneration
  ): (Array[GBTModelsWithResults], DataFrame, String, DataFrame) = {

    val cachedData = if (_mainConfig.dataPrepCachingFlag) {
      payload.data.persist(StorageLevel.MEMORY_AND_DISK)
    } else {
      payload.data
    }

    if (_mainConfig.dataPrepCachingFlag) payload.data.count()

    val initialize = new GBTreesTuner(cachedData, payload.modelType)
      .setLabelCol(_mainConfig.labelCol)
      .setFeaturesCol(_mainConfig.featuresCol)
      .setGBTNumericBoundaries(_mainConfig.numericBoundaries)
      .setGBTStringBoundaries(_mainConfig.stringBoundaries)
      .setScoringMetric(_mainConfig.scoringMetric)
      .setTrainPortion(_mainConfig.geneticConfig.trainPortion)
      .setTrainSplitMethod(
        trainSplitValidation(
          _mainConfig.geneticConfig.trainSplitMethod,
          payload.modelType
        )
      )
      .setSyntheticCol(_mainConfig.geneticConfig.kSampleConfig.syntheticCol)
      .setKGroups(_mainConfig.geneticConfig.kSampleConfig.kGroups)
      .setKMeansMaxIter(_mainConfig.geneticConfig.kSampleConfig.kMeansMaxIter)
      .setKMeansTolerance(
        _mainConfig.geneticConfig.kSampleConfig.kMeansTolerance
      )
      .setKMeansDistanceMeasurement(
        _mainConfig.geneticConfig.kSampleConfig.kMeansDistanceMeasurement
      )
      .setKMeansSeed(_mainConfig.geneticConfig.kSampleConfig.kMeansSeed)
      .setKMeansPredictionCol(
        _mainConfig.geneticConfig.kSampleConfig.kMeansPredictionCol
      )
      .setLSHHashTables(_mainConfig.geneticConfig.kSampleConfig.lshHashTables)
      .setLSHSeed(_mainConfig.geneticConfig.kSampleConfig.lshSeed)
      .setLSHOutputCol(_mainConfig.geneticConfig.kSampleConfig.lshOutputCol)
      .setQuorumCount(_mainConfig.geneticConfig.kSampleConfig.quorumCount)
      .setMinimumVectorCountToMutate(
        _mainConfig.geneticConfig.kSampleConfig.minimumVectorCountToMutate
      )
      .setVectorMutationMethod(
        _mainConfig.geneticConfig.kSampleConfig.vectorMutationMethod
      )
      .setMutationMode(_mainConfig.geneticConfig.kSampleConfig.mutationMode)
      .setMutationValue(_mainConfig.geneticConfig.kSampleConfig.mutationValue)
      .setLabelBalanceMode(
        _mainConfig.geneticConfig.kSampleConfig.labelBalanceMode
      )
      .setCardinalityThreshold(
        _mainConfig.geneticConfig.kSampleConfig.cardinalityThreshold
      )
      .setNumericRatio(_mainConfig.geneticConfig.kSampleConfig.numericRatio)
      .setNumericTarget(_mainConfig.geneticConfig.kSampleConfig.numericTarget)
      .setTrainSplitChronologicalColumn(
        _mainConfig.geneticConfig.trainSplitChronologicalColumn
      )
      .setTrainSplitChronologicalRandomPercentage(
        _mainConfig.geneticConfig.trainSplitChronologicalRandomPercentage
      )
      .setParallelism(_mainConfig.geneticConfig.parallelism)
      .setKFold(_mainConfig.geneticConfig.kFold)
      .setSeed(_mainConfig.geneticConfig.seed)
      .setOptimizationStrategy(_mainConfig.scoringOptimizationStrategy)
      .setFirstGenerationGenePool(
        _mainConfig.geneticConfig.firstGenerationGenePool
      )
      .setNumberOfMutationGenerations(
        _mainConfig.geneticConfig.numberOfGenerations
      )
      .setNumberOfMutationsPerGeneration(
        _mainConfig.geneticConfig.numberOfMutationsPerGeneration
      )
      .setNumberOfParentsToRetain(
        _mainConfig.geneticConfig.numberOfParentsToRetain
      )
      .setNumberOfMutationsPerGeneration(
        _mainConfig.geneticConfig.numberOfMutationsPerGeneration
      )
      .setGeneticMixing(_mainConfig.geneticConfig.geneticMixing)
      .setGenerationalMutationStrategy(
        _mainConfig.geneticConfig.generationalMutationStrategy
      )
      .setMutationMagnitudeMode(_mainConfig.geneticConfig.mutationMagnitudeMode)
      .setFixedMutationValue(_mainConfig.geneticConfig.fixedMutationValue)
      .setEarlyStoppingFlag(_mainConfig.autoStoppingFlag)
      .setEarlyStoppingScore(_mainConfig.autoStoppingScore)
      .setEvolutionStrategy(_mainConfig.geneticConfig.evolutionStrategy)
      .setContinuousEvolutionImprovementThreshold(
        _mainConfig.geneticConfig.continuousEvolutionImprovementThreshold
      )
      .setGeneticMBORegressorType(
        _mainConfig.geneticConfig.geneticMBORegressorType
      )
      .setGeneticMBOCandidateFactor(
        _mainConfig.geneticConfig.geneticMBOCandidateFactor
      )
      .setContinuousEvolutionMaxIterations(
        _mainConfig.geneticConfig.continuousEvolutionMaxIterations
      )
      .setContinuousEvolutionStoppingScore(
        _mainConfig.geneticConfig.continuousEvolutionStoppingScore
      )
      .setContinuousEvolutionParallelism(
        _mainConfig.geneticConfig.continuousEvolutionParallelism
      )
      .setContinuousEvolutionMutationAggressiveness(
        _mainConfig.geneticConfig.continuousEvolutionMutationAggressiveness
      )
      .setContinuousEvolutionGeneticMixing(
        _mainConfig.geneticConfig.continuousEvolutionGeneticMixing
      )
      .setContinuousEvolutionRollingImporvementCount(
        _mainConfig.geneticConfig.continuousEvolutionRollingImprovementCount
      )
      .setDataReductionFactor(_mainConfig.dataReductionFactor)
      .setFirstGenMode(_mainConfig.geneticConfig.initialGenerationMode)
      .setFirstGenPermutations(
        _mainConfig.geneticConfig.initialGenerationConfig.permutationCount
      )
      .setFirstGenIndexMixingMode(
        _mainConfig.geneticConfig.initialGenerationConfig.indexMixingMode
      )
      .setFirstGenArraySeed(
        _mainConfig.geneticConfig.initialGenerationConfig.arraySeed
      )
      .setHyperSpaceModelCount(_mainConfig.geneticConfig.hyperSpaceModelCount)

    if (_modelSeedSetStatus)
      initialize.setModelSeed(_mainConfig.geneticConfig.modelSeed)

    val (modelResultsRaw, modelStatsRaw) = initialize.evolveWithScoringDF()

    val resultBuffer = modelResultsRaw.toBuffer
    val statsBuffer = new ArrayBuffer[DataFrame]()
    statsBuffer += modelStatsRaw

    if (_mainConfig.geneticConfig.hyperSpaceInference) {

      println("\n\t\tStarting Post Tuning Inference Run.\n")

      val genericResults = new ArrayBuffer[GenericModelReturn]

      modelResultsRaw.foreach { x =>
        genericResults += GenericModelReturn(
          hyperParams = extractPayload(x.modelHyperParams),
          model = x.model,
          score = x.score,
          metrics = x.evalMetrics,
          generation = x.generation
        )
      }

      val hyperSpaceRunCandidates = new PostModelingOptimization()
        .setModelFamily("GBT")
        .setModelType(payload.modelType)
        .setHyperParameterSpaceCount(
          _mainConfig.geneticConfig.hyperSpaceInferenceCount
        )
        .setNumericBoundaries(_mainConfig.numericBoundaries)
        .setStringBoundaries(_mainConfig.stringBoundaries)
        .setSeed(_mainConfig.geneticConfig.seed)
        .setOptimizationStrategy(_mainConfig.scoringOptimizationStrategy)
        .gbtPrediction(
          genericResults.result.toArray,
          _mainConfig.geneticConfig.hyperSpaceModelType,
          _mainConfig.geneticConfig.hyperSpaceModelCount
        )

      val (hyperResults, hyperDataFrame) =
        initialize.postRunModeledHyperParams(hyperSpaceRunCandidates)

      hyperResults.foreach { x =>
        resultBuffer += x
      }
      statsBuffer += hyperDataFrame

    }

    (
      resultBuffer.toArray,
      statsBuffer.reduce(_ union _),
      payload.modelType,
      cachedData
    )

  }

  private def runLinearRegression(
    payload: DataGeneration
  ): (Array[LinearRegressionModelsWithResults], DataFrame, String, DataFrame) = {

    val cachedData = if (_mainConfig.dataPrepCachingFlag) {
      payload.data.persist(StorageLevel.MEMORY_AND_DISK)
    } else {
      payload.data
    }

    if (_mainConfig.dataPrepCachingFlag) payload.data.count()

    payload.modelType match {
      case "regressor" =>
        val initialize = new LinearRegressionTuner(cachedData)
          .setLabelCol(_mainConfig.labelCol)
          .setFeaturesCol(_mainConfig.featuresCol)
          .setLinearRegressionNumericBoundaries(_mainConfig.numericBoundaries)
          .setLinearRegressionStringBoundaries(_mainConfig.stringBoundaries)
          .setScoringMetric(_mainConfig.scoringMetric)
          .setTrainPortion(_mainConfig.geneticConfig.trainPortion)
          .setTrainSplitMethod(
            trainSplitValidation(
              _mainConfig.geneticConfig.trainSplitMethod,
              payload.modelType
            )
          )
          .setSyntheticCol(_mainConfig.geneticConfig.kSampleConfig.syntheticCol)
          .setKGroups(_mainConfig.geneticConfig.kSampleConfig.kGroups)
          .setKMeansMaxIter(
            _mainConfig.geneticConfig.kSampleConfig.kMeansMaxIter
          )
          .setKMeansTolerance(
            _mainConfig.geneticConfig.kSampleConfig.kMeansTolerance
          )
          .setKMeansDistanceMeasurement(
            _mainConfig.geneticConfig.kSampleConfig.kMeansDistanceMeasurement
          )
          .setKMeansSeed(_mainConfig.geneticConfig.kSampleConfig.kMeansSeed)
          .setKMeansPredictionCol(
            _mainConfig.geneticConfig.kSampleConfig.kMeansPredictionCol
          )
          .setLSHHashTables(
            _mainConfig.geneticConfig.kSampleConfig.lshHashTables
          )
          .setLSHSeed(_mainConfig.geneticConfig.kSampleConfig.lshSeed)
          .setLSHOutputCol(_mainConfig.geneticConfig.kSampleConfig.lshOutputCol)
          .setQuorumCount(_mainConfig.geneticConfig.kSampleConfig.quorumCount)
          .setMinimumVectorCountToMutate(
            _mainConfig.geneticConfig.kSampleConfig.minimumVectorCountToMutate
          )
          .setVectorMutationMethod(
            _mainConfig.geneticConfig.kSampleConfig.vectorMutationMethod
          )
          .setMutationMode(_mainConfig.geneticConfig.kSampleConfig.mutationMode)
          .setMutationValue(
            _mainConfig.geneticConfig.kSampleConfig.mutationValue
          )
          .setLabelBalanceMode(
            _mainConfig.geneticConfig.kSampleConfig.labelBalanceMode
          )
          .setCardinalityThreshold(
            _mainConfig.geneticConfig.kSampleConfig.cardinalityThreshold
          )
          .setNumericRatio(_mainConfig.geneticConfig.kSampleConfig.numericRatio)
          .setNumericTarget(
            _mainConfig.geneticConfig.kSampleConfig.numericTarget
          )
          .setTrainSplitChronologicalColumn(
            _mainConfig.geneticConfig.trainSplitChronologicalColumn
          )
          .setTrainSplitChronologicalRandomPercentage(
            _mainConfig.geneticConfig.trainSplitChronologicalRandomPercentage
          )
          .setParallelism(_mainConfig.geneticConfig.parallelism)
          .setKFold(_mainConfig.geneticConfig.kFold)
          .setSeed(_mainConfig.geneticConfig.seed)
          .setOptimizationStrategy(_mainConfig.scoringOptimizationStrategy)
          .setFirstGenerationGenePool(
            _mainConfig.geneticConfig.firstGenerationGenePool
          )
          .setNumberOfMutationGenerations(
            _mainConfig.geneticConfig.numberOfGenerations
          )
          .setNumberOfMutationsPerGeneration(
            _mainConfig.geneticConfig.numberOfMutationsPerGeneration
          )
          .setNumberOfParentsToRetain(
            _mainConfig.geneticConfig.numberOfParentsToRetain
          )
          .setNumberOfMutationsPerGeneration(
            _mainConfig.geneticConfig.numberOfMutationsPerGeneration
          )
          .setGeneticMixing(_mainConfig.geneticConfig.geneticMixing)
          .setGenerationalMutationStrategy(
            _mainConfig.geneticConfig.generationalMutationStrategy
          )
          .setMutationMagnitudeMode(
            _mainConfig.geneticConfig.mutationMagnitudeMode
          )
          .setFixedMutationValue(_mainConfig.geneticConfig.fixedMutationValue)
          .setEarlyStoppingFlag(_mainConfig.autoStoppingFlag)
          .setEarlyStoppingScore(_mainConfig.autoStoppingScore)
          .setEvolutionStrategy(_mainConfig.geneticConfig.evolutionStrategy)
          .setContinuousEvolutionImprovementThreshold(
            _mainConfig.geneticConfig.continuousEvolutionImprovementThreshold
          )
          .setGeneticMBORegressorType(
            _mainConfig.geneticConfig.geneticMBORegressorType
          )
          .setGeneticMBOCandidateFactor(
            _mainConfig.geneticConfig.geneticMBOCandidateFactor
          )
          .setContinuousEvolutionMaxIterations(
            _mainConfig.geneticConfig.continuousEvolutionMaxIterations
          )
          .setContinuousEvolutionStoppingScore(
            _mainConfig.geneticConfig.continuousEvolutionStoppingScore
          )
          .setContinuousEvolutionParallelism(
            _mainConfig.geneticConfig.continuousEvolutionParallelism
          )
          .setContinuousEvolutionMutationAggressiveness(
            _mainConfig.geneticConfig.continuousEvolutionMutationAggressiveness
          )
          .setContinuousEvolutionGeneticMixing(
            _mainConfig.geneticConfig.continuousEvolutionGeneticMixing
          )
          .setContinuousEvolutionRollingImporvementCount(
            _mainConfig.geneticConfig.continuousEvolutionRollingImprovementCount
          )
          .setDataReductionFactor(_mainConfig.dataReductionFactor)
          .setFirstGenMode(_mainConfig.geneticConfig.initialGenerationMode)
          .setFirstGenPermutations(
            _mainConfig.geneticConfig.initialGenerationConfig.permutationCount
          )
          .setFirstGenIndexMixingMode(
            _mainConfig.geneticConfig.initialGenerationConfig.indexMixingMode
          )
          .setFirstGenArraySeed(
            _mainConfig.geneticConfig.initialGenerationConfig.arraySeed
          )
          .setHyperSpaceModelCount(
            _mainConfig.geneticConfig.hyperSpaceModelCount
          )

        if (_modelSeedSetStatus)
          initialize.setModelSeed(_mainConfig.geneticConfig.modelSeed)

        val (modelResultsRaw, modelStatsRaw) = initialize.evolveWithScoringDF()

        val resultBuffer = modelResultsRaw.toBuffer
        val statsBuffer = new ArrayBuffer[DataFrame]()
        statsBuffer += modelStatsRaw

        if (_mainConfig.geneticConfig.hyperSpaceInference) {

          println("\n\t\tStarting Post Tuning Inference Run.\n")

          val genericResults = new ArrayBuffer[GenericModelReturn]

          modelResultsRaw.foreach { x =>
            genericResults += GenericModelReturn(
              hyperParams = extractPayload(x.modelHyperParams),
              model = x.model,
              score = x.score,
              metrics = x.evalMetrics,
              generation = x.generation
            )
          }

          val hyperSpaceRunCandidates = new PostModelingOptimization()
            .setModelFamily("LinearRegression")
            .setModelType(payload.modelType)
            .setHyperParameterSpaceCount(
              _mainConfig.geneticConfig.hyperSpaceInferenceCount
            )
            .setNumericBoundaries(_mainConfig.numericBoundaries)
            .setStringBoundaries(_mainConfig.stringBoundaries)
            .setSeed(_mainConfig.geneticConfig.seed)
            .setOptimizationStrategy(_mainConfig.scoringOptimizationStrategy)
            .linearRegressionPrediction(
              genericResults.result.toArray,
              _mainConfig.geneticConfig.hyperSpaceModelType,
              _mainConfig.geneticConfig.hyperSpaceModelCount
            )

          val (hyperResults, hyperDataFrame) =
            initialize.postRunModeledHyperParams(hyperSpaceRunCandidates)

          hyperResults.foreach { x =>
            resultBuffer += x
          }
          statsBuffer += hyperDataFrame

        }

        (
          resultBuffer.toArray,
          statsBuffer.reduce(_ union _),
          payload.modelType,
          cachedData
        )

      case _ =>
        throw new UnsupportedOperationException(
          s"Detected Model Type ${payload.modelType} is not supported by Linear Regression"
        )
    }

  }

  private def runLogisticRegression(payload: DataGeneration): (Array[
                                                                 LogisticRegressionModelsWithResults
                                                               ],
                                                               DataFrame,
                                                               String,
                                                               DataFrame) = {

    val cachedData = if (_mainConfig.dataPrepCachingFlag) {
      payload.data.persist(StorageLevel.MEMORY_AND_DISK)
    } else {
      payload.data
    }

    if (_mainConfig.dataPrepCachingFlag) payload.data.count()

    payload.modelType match {
      case "classifier" =>
        val initialize = new LogisticRegressionTuner(cachedData)
          .setLabelCol(_mainConfig.labelCol)
          .setFeaturesCol(_mainConfig.featuresCol)
          .setLogisticRegressionNumericBoundaries(_mainConfig.numericBoundaries)
          .setScoringMetric(_mainConfig.scoringMetric)
          .setTrainPortion(_mainConfig.geneticConfig.trainPortion)
          .setTrainSplitMethod(
            trainSplitValidation(
              _mainConfig.geneticConfig.trainSplitMethod,
              payload.modelType
            )
          )
          .setSyntheticCol(_mainConfig.geneticConfig.kSampleConfig.syntheticCol)
          .setKGroups(_mainConfig.geneticConfig.kSampleConfig.kGroups)
          .setKMeansMaxIter(
            _mainConfig.geneticConfig.kSampleConfig.kMeansMaxIter
          )
          .setKMeansTolerance(
            _mainConfig.geneticConfig.kSampleConfig.kMeansTolerance
          )
          .setKMeansDistanceMeasurement(
            _mainConfig.geneticConfig.kSampleConfig.kMeansDistanceMeasurement
          )
          .setKMeansSeed(_mainConfig.geneticConfig.kSampleConfig.kMeansSeed)
          .setKMeansPredictionCol(
            _mainConfig.geneticConfig.kSampleConfig.kMeansPredictionCol
          )
          .setLSHHashTables(
            _mainConfig.geneticConfig.kSampleConfig.lshHashTables
          )
          .setLSHSeed(_mainConfig.geneticConfig.kSampleConfig.lshSeed)
          .setLSHOutputCol(_mainConfig.geneticConfig.kSampleConfig.lshOutputCol)
          .setQuorumCount(_mainConfig.geneticConfig.kSampleConfig.quorumCount)
          .setMinimumVectorCountToMutate(
            _mainConfig.geneticConfig.kSampleConfig.minimumVectorCountToMutate
          )
          .setVectorMutationMethod(
            _mainConfig.geneticConfig.kSampleConfig.vectorMutationMethod
          )
          .setMutationMode(_mainConfig.geneticConfig.kSampleConfig.mutationMode)
          .setMutationValue(
            _mainConfig.geneticConfig.kSampleConfig.mutationValue
          )
          .setLabelBalanceMode(
            _mainConfig.geneticConfig.kSampleConfig.labelBalanceMode
          )
          .setCardinalityThreshold(
            _mainConfig.geneticConfig.kSampleConfig.cardinalityThreshold
          )
          .setNumericRatio(_mainConfig.geneticConfig.kSampleConfig.numericRatio)
          .setNumericTarget(
            _mainConfig.geneticConfig.kSampleConfig.numericTarget
          )
          .setTrainSplitChronologicalColumn(
            _mainConfig.geneticConfig.trainSplitChronologicalColumn
          )
          .setTrainSplitChronologicalRandomPercentage(
            _mainConfig.geneticConfig.trainSplitChronologicalRandomPercentage
          )
          .setParallelism(_mainConfig.geneticConfig.parallelism)
          .setKFold(_mainConfig.geneticConfig.kFold)
          .setSeed(_mainConfig.geneticConfig.seed)
          .setOptimizationStrategy(_mainConfig.scoringOptimizationStrategy)
          .setFirstGenerationGenePool(
            _mainConfig.geneticConfig.firstGenerationGenePool
          )
          .setNumberOfMutationGenerations(
            _mainConfig.geneticConfig.numberOfGenerations
          )
          .setNumberOfMutationsPerGeneration(
            _mainConfig.geneticConfig.numberOfMutationsPerGeneration
          )
          .setNumberOfParentsToRetain(
            _mainConfig.geneticConfig.numberOfParentsToRetain
          )
          .setNumberOfMutationsPerGeneration(
            _mainConfig.geneticConfig.numberOfMutationsPerGeneration
          )
          .setGeneticMixing(_mainConfig.geneticConfig.geneticMixing)
          .setGenerationalMutationStrategy(
            _mainConfig.geneticConfig.generationalMutationStrategy
          )
          .setMutationMagnitudeMode(
            _mainConfig.geneticConfig.mutationMagnitudeMode
          )
          .setFixedMutationValue(_mainConfig.geneticConfig.fixedMutationValue)
          .setEarlyStoppingFlag(_mainConfig.autoStoppingFlag)
          .setEarlyStoppingScore(_mainConfig.autoStoppingScore)
          .setEvolutionStrategy(_mainConfig.geneticConfig.evolutionStrategy)
          .setContinuousEvolutionImprovementThreshold(
            _mainConfig.geneticConfig.continuousEvolutionImprovementThreshold
          )
          .setGeneticMBORegressorType(
            _mainConfig.geneticConfig.geneticMBORegressorType
          )
          .setGeneticMBOCandidateFactor(
            _mainConfig.geneticConfig.geneticMBOCandidateFactor
          )
          .setContinuousEvolutionMaxIterations(
            _mainConfig.geneticConfig.continuousEvolutionMaxIterations
          )
          .setContinuousEvolutionStoppingScore(
            _mainConfig.geneticConfig.continuousEvolutionStoppingScore
          )
          .setContinuousEvolutionParallelism(
            _mainConfig.geneticConfig.continuousEvolutionParallelism
          )
          .setContinuousEvolutionMutationAggressiveness(
            _mainConfig.geneticConfig.continuousEvolutionMutationAggressiveness
          )
          .setContinuousEvolutionGeneticMixing(
            _mainConfig.geneticConfig.continuousEvolutionGeneticMixing
          )
          .setContinuousEvolutionRollingImporvementCount(
            _mainConfig.geneticConfig.continuousEvolutionRollingImprovementCount
          )
          .setDataReductionFactor(_mainConfig.dataReductionFactor)
          .setFirstGenMode(_mainConfig.geneticConfig.initialGenerationMode)
          .setFirstGenPermutations(
            _mainConfig.geneticConfig.initialGenerationConfig.permutationCount
          )
          .setFirstGenIndexMixingMode(
            _mainConfig.geneticConfig.initialGenerationConfig.indexMixingMode
          )
          .setFirstGenArraySeed(
            _mainConfig.geneticConfig.initialGenerationConfig.arraySeed
          )
          .setHyperSpaceModelCount(
            _mainConfig.geneticConfig.hyperSpaceModelCount
          )

        if (_modelSeedSetStatus)
          initialize.setModelSeed(_mainConfig.geneticConfig.modelSeed)

        val (modelResultsRaw, modelStatsRaw) = initialize.evolveWithScoringDF()

        val resultBuffer = modelResultsRaw.toBuffer
        val statsBuffer = new ArrayBuffer[DataFrame]()
        statsBuffer += modelStatsRaw

        if (_mainConfig.geneticConfig.hyperSpaceInference) {

          println("\n\t\tStarting Post Tuning Inference Run.\n")

          val genericResults = new ArrayBuffer[GenericModelReturn]

          modelResultsRaw.foreach { x =>
            genericResults += GenericModelReturn(
              hyperParams = extractPayload(x.modelHyperParams),
              model = x.model,
              score = x.score,
              metrics = x.evalMetrics,
              generation = x.generation
            )
          }

          val hyperSpaceRunCandidates = new PostModelingOptimization()
            .setModelFamily("LogisticRegression")
            .setModelType(payload.modelType)
            .setHyperParameterSpaceCount(
              _mainConfig.geneticConfig.hyperSpaceInferenceCount
            )
            .setNumericBoundaries(_mainConfig.numericBoundaries)
            .setStringBoundaries(_mainConfig.stringBoundaries)
            .setSeed(_mainConfig.geneticConfig.seed)
            .setOptimizationStrategy(_mainConfig.scoringOptimizationStrategy)
            .logisticRegressionPrediction(
              genericResults.result.toArray,
              _mainConfig.geneticConfig.hyperSpaceModelType,
              _mainConfig.geneticConfig.hyperSpaceModelCount
            )

          val (hyperResults, hyperDataFrame) =
            initialize.postRunModeledHyperParams(hyperSpaceRunCandidates)

          hyperResults.foreach { x =>
            resultBuffer += x
          }
          statsBuffer += hyperDataFrame

        }

        (
          resultBuffer.toArray,
          statsBuffer.reduce(_ union _),
          payload.modelType,
          cachedData
        )

      case _ =>
        throw new UnsupportedOperationException(
          s"Detected Model Type ${payload.modelType} is not supported by Logistic Regression"
        )
    }

  }

  private def runSVM(
    payload: DataGeneration
  ): (Array[SVMModelsWithResults], DataFrame, String, DataFrame) = {

    val cachedData = if (_mainConfig.dataPrepCachingFlag) {
      payload.data.persist(StorageLevel.MEMORY_AND_DISK)
    } else {
      payload.data
    }

    if (_mainConfig.dataPrepCachingFlag) payload.data.count()

    payload.modelType match {
      case "classifier" =>
        val initialize = new SVMTuner(cachedData)
          .setLabelCol(_mainConfig.labelCol)
          .setFeaturesCol(_mainConfig.featuresCol)
          .setSvmNumericBoundaries(_mainConfig.numericBoundaries)
          .setScoringMetric(_mainConfig.scoringMetric)
          .setTrainPortion(_mainConfig.geneticConfig.trainPortion)
          .setTrainSplitMethod(
            trainSplitValidation(
              _mainConfig.geneticConfig.trainSplitMethod,
              payload.modelType
            )
          )
          .setSyntheticCol(_mainConfig.geneticConfig.kSampleConfig.syntheticCol)
          .setKGroups(_mainConfig.geneticConfig.kSampleConfig.kGroups)
          .setKMeansMaxIter(
            _mainConfig.geneticConfig.kSampleConfig.kMeansMaxIter
          )
          .setKMeansTolerance(
            _mainConfig.geneticConfig.kSampleConfig.kMeansTolerance
          )
          .setKMeansDistanceMeasurement(
            _mainConfig.geneticConfig.kSampleConfig.kMeansDistanceMeasurement
          )
          .setKMeansSeed(_mainConfig.geneticConfig.kSampleConfig.kMeansSeed)
          .setKMeansPredictionCol(
            _mainConfig.geneticConfig.kSampleConfig.kMeansPredictionCol
          )
          .setLSHHashTables(
            _mainConfig.geneticConfig.kSampleConfig.lshHashTables
          )
          .setLSHSeed(_mainConfig.geneticConfig.kSampleConfig.lshSeed)
          .setLSHOutputCol(_mainConfig.geneticConfig.kSampleConfig.lshOutputCol)
          .setQuorumCount(_mainConfig.geneticConfig.kSampleConfig.quorumCount)
          .setMinimumVectorCountToMutate(
            _mainConfig.geneticConfig.kSampleConfig.minimumVectorCountToMutate
          )
          .setVectorMutationMethod(
            _mainConfig.geneticConfig.kSampleConfig.vectorMutationMethod
          )
          .setMutationMode(_mainConfig.geneticConfig.kSampleConfig.mutationMode)
          .setMutationValue(
            _mainConfig.geneticConfig.kSampleConfig.mutationValue
          )
          .setLabelBalanceMode(
            _mainConfig.geneticConfig.kSampleConfig.labelBalanceMode
          )
          .setCardinalityThreshold(
            _mainConfig.geneticConfig.kSampleConfig.cardinalityThreshold
          )
          .setNumericRatio(_mainConfig.geneticConfig.kSampleConfig.numericRatio)
          .setNumericTarget(
            _mainConfig.geneticConfig.kSampleConfig.numericTarget
          )
          .setTrainSplitChronologicalColumn(
            _mainConfig.geneticConfig.trainSplitChronologicalColumn
          )
          .setTrainSplitChronologicalRandomPercentage(
            _mainConfig.geneticConfig.trainSplitChronologicalRandomPercentage
          )
          .setParallelism(_mainConfig.geneticConfig.parallelism)
          .setKFold(_mainConfig.geneticConfig.kFold)
          .setSeed(_mainConfig.geneticConfig.seed)
          .setOptimizationStrategy(_mainConfig.scoringOptimizationStrategy)
          .setFirstGenerationGenePool(
            _mainConfig.geneticConfig.firstGenerationGenePool
          )
          .setNumberOfMutationGenerations(
            _mainConfig.geneticConfig.numberOfGenerations
          )
          .setNumberOfMutationsPerGeneration(
            _mainConfig.geneticConfig.numberOfMutationsPerGeneration
          )
          .setNumberOfParentsToRetain(
            _mainConfig.geneticConfig.numberOfParentsToRetain
          )
          .setNumberOfMutationsPerGeneration(
            _mainConfig.geneticConfig.numberOfMutationsPerGeneration
          )
          .setGeneticMixing(_mainConfig.geneticConfig.geneticMixing)
          .setGenerationalMutationStrategy(
            _mainConfig.geneticConfig.generationalMutationStrategy
          )
          .setMutationMagnitudeMode(
            _mainConfig.geneticConfig.mutationMagnitudeMode
          )
          .setFixedMutationValue(_mainConfig.geneticConfig.fixedMutationValue)
          .setEarlyStoppingFlag(_mainConfig.autoStoppingFlag)
          .setEarlyStoppingScore(_mainConfig.autoStoppingScore)
          .setEvolutionStrategy(_mainConfig.geneticConfig.evolutionStrategy)
          .setContinuousEvolutionImprovementThreshold(
            _mainConfig.geneticConfig.continuousEvolutionImprovementThreshold
          )
          .setGeneticMBORegressorType(
            _mainConfig.geneticConfig.geneticMBORegressorType
          )
          .setGeneticMBOCandidateFactor(
            _mainConfig.geneticConfig.geneticMBOCandidateFactor
          )
          .setContinuousEvolutionMaxIterations(
            _mainConfig.geneticConfig.continuousEvolutionMaxIterations
          )
          .setContinuousEvolutionStoppingScore(
            _mainConfig.geneticConfig.continuousEvolutionStoppingScore
          )
          .setContinuousEvolutionParallelism(
            _mainConfig.geneticConfig.continuousEvolutionParallelism
          )
          .setContinuousEvolutionMutationAggressiveness(
            _mainConfig.geneticConfig.continuousEvolutionMutationAggressiveness
          )
          .setContinuousEvolutionGeneticMixing(
            _mainConfig.geneticConfig.continuousEvolutionGeneticMixing
          )
          .setContinuousEvolutionRollingImporvementCount(
            _mainConfig.geneticConfig.continuousEvolutionRollingImprovementCount
          )
          .setDataReductionFactor(_mainConfig.dataReductionFactor)
          .setFirstGenMode(_mainConfig.geneticConfig.initialGenerationMode)
          .setFirstGenPermutations(
            _mainConfig.geneticConfig.initialGenerationConfig.permutationCount
          )
          .setFirstGenIndexMixingMode(
            _mainConfig.geneticConfig.initialGenerationConfig.indexMixingMode
          )
          .setFirstGenArraySeed(
            _mainConfig.geneticConfig.initialGenerationConfig.arraySeed
          )
          .setHyperSpaceModelCount(
            _mainConfig.geneticConfig.hyperSpaceModelCount
          )

        if (_modelSeedSetStatus)
          initialize.setModelSeed(_mainConfig.geneticConfig.modelSeed)

        val (modelResultsRaw, modelStatsRaw) = initialize.evolveWithScoringDF()

        val resultBuffer = modelResultsRaw.toBuffer
        val statsBuffer = new ArrayBuffer[DataFrame]()
        statsBuffer += modelStatsRaw

        if (_mainConfig.geneticConfig.hyperSpaceInference) {

          println("\n\t\tStarting Post Tuning Inference Run.\n")

          val genericResults = new ArrayBuffer[GenericModelReturn]

          modelResultsRaw.foreach { x =>
            genericResults += GenericModelReturn(
              hyperParams = extractPayload(x.modelHyperParams),
              model = x.model,
              score = x.score,
              metrics = x.evalMetrics,
              generation = x.generation
            )
          }

          val hyperSpaceRunCandidates = new PostModelingOptimization()
            .setModelFamily("SVM")
            .setModelType(payload.modelType)
            .setHyperParameterSpaceCount(
              _mainConfig.geneticConfig.hyperSpaceInferenceCount
            )
            .setNumericBoundaries(_mainConfig.numericBoundaries)
            .setStringBoundaries(_mainConfig.stringBoundaries)
            .setSeed(_mainConfig.geneticConfig.seed)
            .setOptimizationStrategy(_mainConfig.scoringOptimizationStrategy)
            .svmPrediction(
              genericResults.result.toArray,
              _mainConfig.geneticConfig.hyperSpaceModelType,
              _mainConfig.geneticConfig.hyperSpaceModelCount
            )

          val (hyperResults, hyperDataFrame) =
            initialize.postRunModeledHyperParams(hyperSpaceRunCandidates)

          hyperResults.foreach { x =>
            resultBuffer += x
          }
          statsBuffer += hyperDataFrame

        }

        (
          resultBuffer.toArray,
          statsBuffer.reduce(_ union _),
          payload.modelType,
          cachedData
        )

      case _ =>
        throw new UnsupportedOperationException(
          s"Detected Model Type ${payload.modelType} is not supported by Support Vector Machines"
        )
    }
  }

  private def runTrees(
    payload: DataGeneration
  ): (Array[TreesModelsWithResults], DataFrame, String, DataFrame) = {

    val cachedData = if (_mainConfig.dataPrepCachingFlag) {
      payload.data.persist(StorageLevel.MEMORY_AND_DISK)
    } else {
      payload.data
    }

    if (_mainConfig.dataPrepCachingFlag) payload.data.count()

    val initialize = new DecisionTreeTuner(payload.data, payload.modelType)
      .setLabelCol(_mainConfig.labelCol)
      .setFeaturesCol(_mainConfig.featuresCol)
      .setTreesNumericBoundaries(_mainConfig.numericBoundaries)
      .setTreesStringBoundaries(_mainConfig.stringBoundaries)
      .setScoringMetric(_mainConfig.scoringMetric)
      .setTrainPortion(_mainConfig.geneticConfig.trainPortion)
      .setTrainSplitMethod(
        trainSplitValidation(
          _mainConfig.geneticConfig.trainSplitMethod,
          payload.modelType
        )
      )
      .setSyntheticCol(_mainConfig.geneticConfig.kSampleConfig.syntheticCol)
      .setKGroups(_mainConfig.geneticConfig.kSampleConfig.kGroups)
      .setKMeansMaxIter(_mainConfig.geneticConfig.kSampleConfig.kMeansMaxIter)
      .setKMeansTolerance(
        _mainConfig.geneticConfig.kSampleConfig.kMeansTolerance
      )
      .setKMeansDistanceMeasurement(
        _mainConfig.geneticConfig.kSampleConfig.kMeansDistanceMeasurement
      )
      .setKMeansSeed(_mainConfig.geneticConfig.kSampleConfig.kMeansSeed)
      .setKMeansPredictionCol(
        _mainConfig.geneticConfig.kSampleConfig.kMeansPredictionCol
      )
      .setLSHHashTables(_mainConfig.geneticConfig.kSampleConfig.lshHashTables)
      .setLSHSeed(_mainConfig.geneticConfig.kSampleConfig.lshSeed)
      .setLSHOutputCol(_mainConfig.geneticConfig.kSampleConfig.lshOutputCol)
      .setQuorumCount(_mainConfig.geneticConfig.kSampleConfig.quorumCount)
      .setMinimumVectorCountToMutate(
        _mainConfig.geneticConfig.kSampleConfig.minimumVectorCountToMutate
      )
      .setVectorMutationMethod(
        _mainConfig.geneticConfig.kSampleConfig.vectorMutationMethod
      )
      .setMutationMode(_mainConfig.geneticConfig.kSampleConfig.mutationMode)
      .setMutationValue(_mainConfig.geneticConfig.kSampleConfig.mutationValue)
      .setLabelBalanceMode(
        _mainConfig.geneticConfig.kSampleConfig.labelBalanceMode
      )
      .setCardinalityThreshold(
        _mainConfig.geneticConfig.kSampleConfig.cardinalityThreshold
      )
      .setNumericRatio(_mainConfig.geneticConfig.kSampleConfig.numericRatio)
      .setNumericTarget(_mainConfig.geneticConfig.kSampleConfig.numericTarget)
      .setTrainSplitChronologicalColumn(
        _mainConfig.geneticConfig.trainSplitChronologicalColumn
      )
      .setTrainSplitChronologicalRandomPercentage(
        _mainConfig.geneticConfig.trainSplitChronologicalRandomPercentage
      )
      .setParallelism(_mainConfig.geneticConfig.parallelism)
      .setKFold(_mainConfig.geneticConfig.kFold)
      .setSeed(_mainConfig.geneticConfig.seed)
      .setOptimizationStrategy(_mainConfig.scoringOptimizationStrategy)
      .setFirstGenerationGenePool(
        _mainConfig.geneticConfig.firstGenerationGenePool
      )
      .setNumberOfMutationGenerations(
        _mainConfig.geneticConfig.numberOfGenerations
      )
      .setNumberOfMutationsPerGeneration(
        _mainConfig.geneticConfig.numberOfMutationsPerGeneration
      )
      .setNumberOfParentsToRetain(
        _mainConfig.geneticConfig.numberOfParentsToRetain
      )
      .setGeneticMixing(_mainConfig.geneticConfig.geneticMixing)
      .setGenerationalMutationStrategy(
        _mainConfig.geneticConfig.generationalMutationStrategy
      )
      .setMutationMagnitudeMode(_mainConfig.geneticConfig.mutationMagnitudeMode)
      .setFixedMutationValue(_mainConfig.geneticConfig.fixedMutationValue)
      .setEarlyStoppingFlag(_mainConfig.autoStoppingFlag)
      .setEarlyStoppingScore(_mainConfig.autoStoppingScore)
      .setEvolutionStrategy(_mainConfig.geneticConfig.evolutionStrategy)
      .setContinuousEvolutionImprovementThreshold(
        _mainConfig.geneticConfig.continuousEvolutionImprovementThreshold
      )
      .setGeneticMBORegressorType(
        _mainConfig.geneticConfig.geneticMBORegressorType
      )
      .setGeneticMBOCandidateFactor(
        _mainConfig.geneticConfig.geneticMBOCandidateFactor
      )
      .setContinuousEvolutionMaxIterations(
        _mainConfig.geneticConfig.continuousEvolutionMaxIterations
      )
      .setContinuousEvolutionStoppingScore(
        _mainConfig.geneticConfig.continuousEvolutionStoppingScore
      )
      .setContinuousEvolutionParallelism(
        _mainConfig.geneticConfig.continuousEvolutionParallelism
      )
      .setContinuousEvolutionMutationAggressiveness(
        _mainConfig.geneticConfig.continuousEvolutionMutationAggressiveness
      )
      .setContinuousEvolutionGeneticMixing(
        _mainConfig.geneticConfig.continuousEvolutionGeneticMixing
      )
      .setContinuousEvolutionRollingImporvementCount(
        _mainConfig.geneticConfig.continuousEvolutionRollingImprovementCount
      )
      .setDataReductionFactor(_mainConfig.dataReductionFactor)
      .setFirstGenMode(_mainConfig.geneticConfig.initialGenerationMode)
      .setFirstGenPermutations(
        _mainConfig.geneticConfig.initialGenerationConfig.permutationCount
      )
      .setFirstGenIndexMixingMode(
        _mainConfig.geneticConfig.initialGenerationConfig.indexMixingMode
      )
      .setFirstGenArraySeed(
        _mainConfig.geneticConfig.initialGenerationConfig.arraySeed
      )
      .setHyperSpaceModelCount(_mainConfig.geneticConfig.hyperSpaceModelCount)

    if (_modelSeedSetStatus)
      initialize.setModelSeed(_mainConfig.geneticConfig.modelSeed)

    val (modelResultsRaw, modelStatsRaw) = initialize.evolveWithScoringDF()

    val resultBuffer = modelResultsRaw.toBuffer
    val statsBuffer = new ArrayBuffer[DataFrame]()
    statsBuffer += modelStatsRaw

    if (_mainConfig.geneticConfig.hyperSpaceInference) {

      println("\n\t\tStarting Post Tuning Inference Run.\n")

      val genericResults = new ArrayBuffer[GenericModelReturn]

      modelResultsRaw.foreach { x =>
        genericResults += GenericModelReturn(
          hyperParams = extractPayload(x.modelHyperParams),
          model = x.model,
          score = x.score,
          metrics = x.evalMetrics,
          generation = x.generation
        )
      }

      val hyperSpaceRunCandidates = new PostModelingOptimization()
        .setModelFamily("Trees")
        .setModelType(payload.modelType)
        .setHyperParameterSpaceCount(
          _mainConfig.geneticConfig.hyperSpaceInferenceCount
        )
        .setNumericBoundaries(_mainConfig.numericBoundaries)
        .setStringBoundaries(_mainConfig.stringBoundaries)
        .setSeed(_mainConfig.geneticConfig.seed)
        .setOptimizationStrategy(_mainConfig.scoringOptimizationStrategy)
        .treesPrediction(
          genericResults.result.toArray,
          _mainConfig.geneticConfig.hyperSpaceModelType,
          _mainConfig.geneticConfig.hyperSpaceModelCount
        )

      val (hyperResults, hyperDataFrame) =
        initialize.postRunModeledHyperParams(hyperSpaceRunCandidates)

      hyperResults.foreach { x =>
        resultBuffer += x
      }
      statsBuffer += hyperDataFrame

    }

    (
      resultBuffer.toArray,
      statsBuffer.reduce(_ union _),
      payload.modelType,
      cachedData
    )
  }

  private def logResultsToMlFlow(runData: Array[GenericModelReturn],
                                 modelFamily: String,
                                 modelType: String): MLFlowReportStructure = {

    val mlFlowLogger = MLFlowTracker(_mainConfig.mlFlowConfig)

    if (_mainConfig.mlFlowLogArtifactsFlag) mlFlowLogger.logArtifactsOn()
    else mlFlowLogger.logArtifactsOff()

    mlFlowLogger.logMlFlowDataAndModels(
      runData,
      modelFamily,
      modelType,
      _mainConfig.inferenceConfigSaveLocation,
      _mainConfig.scoringOptimizationStrategy
    )
  }

  private def logPipelineResultsToMlFlow(runData: Array[GenericModelReturn],
                                 modelFamily: String,
                                 modelType: String): MLFlowReportStructure = {

    val mlFlowLogger = MLFlowTracker(_mainConfig.mlFlowConfig)
    mlFlowLogger.logMlFlowForPipeline(
      AutoMlPipelineMlFlowUtils
        .getMainConfigByPipelineId(_mainConfig.pipelineId)
        .mlFlowRunId,
      runData,
      modelFamily,
      modelType,
      _mainConfig.scoringOptimizationStrategy
    )
  }

  protected[automl] def executeTuning(payload: DataGeneration,
                                      isPipeline: Boolean = false): TunerOutput = {

    val genericResults = new ArrayBuffer[GenericModelReturn]

    val (resultArray, modelStats, modelSelection, dataframe) =
      _mainConfig.modelFamily match {
        case "RandomForest" =>
          val (results, stats, selection, data) = runRandomForest(payload)
          results.foreach { x =>
            genericResults += GenericModelReturn(
              hyperParams = extractPayload(x.modelHyperParams),
              model = x.model,
              score = x.score,
              metrics = x.evalMetrics,
              generation = x.generation
            )
          }
          (genericResults, stats, selection, data)
        case "XGBoost" =>
          val (results, stats, selection, data) = runXGBoost(payload)
          results.foreach { x =>
            genericResults += GenericModelReturn(
              hyperParams = extractPayload(x.modelHyperParams),
              model = x.model,
              score = x.score,
              metrics = x.evalMetrics,
              generation = x.generation
            )
          }
          (genericResults, stats, selection, data)
        case "gbmBinary" | "gbmMulti" | "gbmMultiOVA" | "gbmHuber" | "gbmFair" |
            "gbmLasso" | "gbmRidge" | "gbmPoisson" | "gbmQuantile" | "gbmMape" |
            "gbmTweedie" | "gbmGamma" =>
          val (results, stats, selection, data) =
            runLightGBM(_mainConfig.modelFamily, payload)
          results.foreach { x =>
            genericResults += GenericModelReturn(
              hyperParams = extractPayload(x.modelHyperParams),
              model = x.model,
              score = x.score,
              metrics = x.evalMetrics,
              generation = x.generation
            )
          }
          (genericResults, stats, selection, data)
        case "GBT" =>
          val (results, stats, selection, data) = runGBT(payload)
          results.foreach { x =>
            genericResults += GenericModelReturn(
              hyperParams = extractPayload(x.modelHyperParams),
              model = x.model,
              score = x.score,
              metrics = x.evalMetrics,
              generation = x.generation
            )
          }
          (genericResults, stats, selection, data)
        case "MLPC" =>
          val (results, stats, selection, data) = runMLPC(payload)
          results.foreach { x =>
            genericResults += GenericModelReturn(
              hyperParams = extractMLPCPayload(x.modelHyperParams),
              model = x.model,
              score = x.score,
              metrics = x.evalMetrics,
              generation = x.generation
            )
          }
          (genericResults, stats, selection, data)
        case "LinearRegression" =>
          val (results, stats, selection, data) = runLinearRegression(payload)
          results.foreach { x =>
            genericResults += GenericModelReturn(
              hyperParams = extractPayload(x.modelHyperParams),
              model = x.model,
              score = x.score,
              metrics = x.evalMetrics,
              generation = x.generation
            )
          }
          (genericResults, stats, selection, data)
        case "LogisticRegression" =>
          val (results, stats, selection, data) = runLogisticRegression(payload)
          results.foreach { x =>
            genericResults += GenericModelReturn(
              hyperParams = extractPayload(x.modelHyperParams),
              model = x.model,
              score = x.score,
              metrics = x.evalMetrics,
              generation = x.generation
            )
          }
          (genericResults, stats, selection, data)
        case "SVM" =>
          val (results, stats, selection, data) = runSVM(payload)
          results.foreach { x =>
            genericResults += GenericModelReturn(
              hyperParams = extractPayload(x.modelHyperParams),
              model = x.model,
              score = x.score,
              metrics = x.evalMetrics,
              generation = x.generation
            )
          }
          (genericResults, stats, selection, data)
        case "Trees" =>
          val (results, stats, selection, data) = runTrees(payload)
          results.foreach { x =>
            genericResults += GenericModelReturn(
              hyperParams = extractPayload(x.modelHyperParams),
              model = x.model,
              score = x.score,
              metrics = x.evalMetrics,
              generation = x.generation
            )
          }
          (genericResults, stats, selection, data)
      }

    val genericResultData = genericResults.result.toArray

    val mlFlow = if (_mainConfig.mlFlowLoggingFlag && !isPipeline) {

      // set the Inference details in general for the run
      // TODO - Remove this - It's here and in the tracker but the values are different and should be set equal
      val inferenceModelConfig = InferenceModelConfig(
        modelFamily = _mainConfig.modelFamily,
        modelType = modelSelection,
        modelLoadMethod = "path",
        mlFlowConfig = _mainConfig.mlFlowConfig,
        mlFlowRunId = "none",
        modelPathLocation = "notDefined"
      )

      // Set the Inference Config
      InferenceConfig.setInferenceModelConfig(inferenceModelConfig)
      InferenceConfig.setInferenceConfigStorageLocation(
        _mainConfig.inferenceConfigSaveLocation
      )

      // Write the Inference Payload out to the specified location
      val outputInferencePayload = InferenceConfig.getInferenceConfig

      val inferenceConfigReadable = convertInferenceConfigToJson(
        outputInferencePayload
      )
      val inferenceLog =
        s"Inference Configuration: \n${inferenceConfigReadable.prettyJson}"
      println(inferenceLog)

      logger.log(Level.INFO, inferenceLog)

      val mlFlowResult = try {
        logResultsToMlFlow(
          genericResultData,
          _mainConfig.modelFamily,
          modelSelection
        )
      } catch {
        case e: Exception =>
          println(
            s"Failed to log to mlflow.  Check configuration. \n ${e.printStackTrace()} " +
              s"\n ${e.getStackTraceString}"
          )
          logger.log(Level.FATAL, e.getStackTraceString)
          generateDummyMLFlowReturn("error").get
      }

      implicit val formats: Formats = Serialization.formats(hints = NoTypeHints)
      val pretty = writePretty(mlFlowResult)

      logger.log(Level.INFO, pretty)
      mlFlowResult
    } else if(isPipeline) {
      logPipelineResultsToMlFlow(genericResultData, _mainConfig.modelFamily, modelSelection)
    } else {
      generateDummyMLFlowReturn("undefined").get
    }

    val generationalData = extractGenerationalScores(
      genericResultData,
      _mainConfig.scoringOptimizationStrategy,
      _mainConfig.modelFamily,
      modelSelection
    )

    new TunerOutput(
      rawData = dataframe,
      modelSelection = modelSelection,
      mlFlowOutput = mlFlow
    ) {
      override def modelReport: Array[GenericModelReturn] = genericResultData
      override def generationReport: Array[GenerationalReport] =
        generationalData
      override def modelReportDataFrame: DataFrame = modelStats
      override def generationReportDataFrame: DataFrame =
        generationDataFrameReport(
          generationalData,
          _mainConfig.scoringOptimizationStrategy
        )
    }

  }

  private def generateDummyMLFlowReturn(
    msg: String
  ): Option[MLFlowReportStructure] = {
    try {
      val genTracker =  MLFlowTracker(_mainConfig.mlFlowConfig)
      val dummyLog = MLFlowReturn(
        genTracker.createHostedMlFlowClient(),
        msg,
        Array((msg, 0.0))
      )
      Some(MLFlowReportStructure(dummyLog, dummyLog))
    } catch {
      case ex: Exception => Some(MLFlowReportStructure(null, null))
    }
  }

  protected[automl] def predictFromBestModel(
    resultPayload: Array[GenericModelReturn],
    rawData: DataFrame,
    modelSelection: String
  ): DataFrame = {

    val bestModel = resultPayload(0)

    _mainConfig.modelFamily match {
      case "RandomForest" =>
        modelSelection match {
          case "regressor" =>
            val model =
              bestModel.model.asInstanceOf[RandomForestRegressionModel]
            model.transform(rawData)
          case "classifier" =>
            val model =
              bestModel.model.asInstanceOf[RandomForestClassificationModel]
            model.transform(rawData)
        }
      case "XGBoost" =>
        modelSelection match {
          case "regressor" =>
            val model = bestModel.model.asInstanceOf[XGBoostRegressionModel]
            model.transform(rawData)
          case "classifier" =>
            val model = bestModel.model.asInstanceOf[XGBoostClassificationModel]
            model.transform(rawData)
        }
      case "gbmBinary" | "gbmMulti" | "gbmMultiOVA" =>
        val model = bestModel.model.asInstanceOf[LightGBMClassificationModel]
        model.transform(rawData)
      case "gbmHuber" | "gbmFair" | "gbmLasso" | "gbmRidge" | "gbmPoisson" |
          "gbmQuantile" | "gbmMape" | "gbmTweedie" | "gbmGamma" =>
        val model = bestModel.model.asInstanceOf[LightGBMRegressionModel]
        model.transform(rawData)
      case "GBT" =>
        modelSelection match {
          case "regressor" =>
            val model = bestModel.model.asInstanceOf[GBTRegressionModel]
            model.transform(rawData)
          case "classifier" =>
            val model = bestModel.model.asInstanceOf[GBTClassificationModel]
            model.transform(rawData)
        }
      case "MLPC" =>
        val model =
          bestModel.model.asInstanceOf[MultilayerPerceptronClassificationModel]
        model.transform(rawData)
      case "LinearRegression" =>
        val model = bestModel.model.asInstanceOf[LinearRegressionModel]
        model.transform(rawData)
      case "LogisticRegression" =>
        val model = bestModel.model.asInstanceOf[LogisticRegressionModel]
        model.transform(rawData)
      case "SVM" =>
        val model = bestModel.model.asInstanceOf[LinearSVCModel]
        model.transform(rawData)
      case "Trees" =>
        modelSelection match {
          case "classifier" =>
            val model =
              bestModel.model.asInstanceOf[DecisionTreeClassificationModel]
            model.transform(rawData)
          case "regressor" =>
            val model =
              bestModel.model.asInstanceOf[DecisionTreeRegressionModel]
            model.transform(rawData)
        }
    }

  }

  @deprecated(
    "This method will be removed and replaced with the standalone version in " +
      "com.databricks.labs.automl.exploration.FeatureImportances in a future release."
  )
  def exploreFeatureImportances(): FeatureImportanceReturn = {

    println(
      "[DEPRECATION WARNING] - .exploreFeatureImportances() has been replaced by " +
        "com.databricks.labs.automl.exploration.FeatureImportances .  This method will be removed in the next release."
    )

    val payload = prepData()

    val cachedData = if (_featureImportancesConfig.dataPrepCachingFlag) {
      payload.data.persist(StorageLevel.MEMORY_AND_DISK)
      payload.data.count()
      payload.data
    } else {
      payload.data
    }

    if (_featureImportancesConfig.dataPrepCachingFlag) payload.data.count()

    val featureResults = new RandomForestFeatureImportance(
      cachedData,
      _featureImportancesConfig,
      payload.modelType
    ).setCutoffType(_featureImportancesConfig.featureImportanceCutoffType)
      .setCutoffValue(_featureImportancesConfig.featureImportanceCutoffValue)
      .runFeatureImportances(payload.fields)

    if (_featureImportancesConfig.dataPrepCachingFlag) cachedData.unpersist()

    FeatureImportanceReturn(
      featureResults._1,
      featureResults._2,
      featureResults._3,
      payload.modelType
    )
  }

  @deprecated(
    "This method will be removed and replaced with the standalone version in " +
      "com.databricks.labs.automl.exploration.FeatureImportances in a future release."
  )
  def runWithFeatureCulling(): FeatureImportanceOutput = {

    println(
      "[DEPRECATION WARNING] - .runWithFeatureCulling() has been replaced by " +
        "com.databricks.labs.automl.exploration.FeatureImportances .  This method will be removed in the next release."
    )

    // Get the Feature Importances

    val featureImportanceResults = exploreFeatureImportances()

    val selectableFields = featureImportanceResults.fields :+ _featureImportancesConfig.labelCol

    println(
      s"Feature Selected: ${featureImportanceResults.fields.mkString(", ")}"
    )

    val dataSubset = df.select(selectableFields.map(col): _*)

    if (_featureImportancesConfig.dataPrepCachingFlag) {
      dataSubset.persist(StorageLevel.MEMORY_AND_DISK)
      dataSubset.count
    }

    val runResults =
      new AutomationRunner(dataSubset).setMainConfig(_mainConfig).run()

    if (_mainConfig.dataPrepCachingFlag) dataSubset.unpersist()

    new FeatureImportanceOutput(
      featureImportanceResults.data,
      mlFlowOutput = runResults.mlFlowOutput
    ) {
      override def modelReport: Array[GenericModelReturn] =
        runResults.modelReport
      override def generationReport: Array[GenerationalReport] =
        runResults.generationReport
      override def modelReportDataFrame: DataFrame =
        runResults.modelReportDataFrame
      override def generationReportDataFrame: DataFrame =
        runResults.generationReportDataFrame
    }

  }

  @deprecated(
    "This method will be removed and replaced with the standalone version in " +
      "com.databricks.labs.automl.exploration.FeatureImportances in a future release."
  )
  def runFeatureCullingWithPrediction(): FeatureImportancePredictionOutput = {

    println(
      "[DEPRECATION WARNING] - .runFeatureCullingWithPrediction() has been replaced by " +
        "com.databricks.labs.automl.exploration.FeatureImportances .  This method will be removed in the next release."
    )

    val featureImportanceResults = exploreFeatureImportances()

    val selectableFields = featureImportanceResults.fields :+ _mainConfig.labelCol

    println(
      s"Features Selected: ${featureImportanceResults.fields.mkString(", ")}"
    )

    val dataSubset = df.select(selectableFields.map(col): _*)

    if (_mainConfig.dataPrepCachingFlag) {
      dataSubset.persist(StorageLevel.MEMORY_AND_DISK)
      dataSubset.count
    }

    val runner = new AutomationRunner(dataSubset).setMainConfig(_mainConfig)

    val payload = runner.prepData()

    val runResults = runner.executeTuning(payload)

    if (_mainConfig.dataPrepCachingFlag) dataSubset.unpersist()

    val predictedData = predictFromBestModel(
      runResults.modelReport,
      runResults.rawData,
      runResults.modelSelection
    )

    if (_mainConfig.dataPrepCachingFlag) runResults.rawData.unpersist()

    new FeatureImportancePredictionOutput(
      featureImportances = featureImportanceResults.data,
      predictionData = predictedData,
      mlFlowOutput = runResults.mlFlowOutput
    ) {
      override def modelReport: Array[GenericModelReturn] =
        runResults.modelReport
      override def generationReport: Array[GenerationalReport] =
        runResults.generationReport
      override def modelReportDataFrame: DataFrame =
        runResults.modelReportDataFrame
      override def generationReportDataFrame: DataFrame =
        runResults.generationReportDataFrame
    }

  }

  def generateDecisionSplits(): TreeSplitReport = {

    val payload = prepData()

    new DecisionTreeSplits(payload.data, _treeSplitsConfig, payload.modelType)
      .runTreeSplitAnalysis(payload.fields)

  }

  def run(): AutomationOutput = {

    val tunerResult = executeTuning(prepData())

    if (_mainConfig.dataPrepCachingFlag) tunerResult.rawData.unpersist()

    new AutomationOutput(mlFlowOutput = tunerResult.mlFlowOutput) {
      override def modelReport: Array[GenericModelReturn] =
        tunerResult.modelReport
      override def generationReport: Array[GenerationalReport] =
        tunerResult.generationReport
      override def modelReportDataFrame: DataFrame =
        tunerResult.modelReportDataFrame
      override def generationReportDataFrame: DataFrame =
        tunerResult.generationReportDataFrame
    }

  }

  def runWithPrediction(): PredictionOutput = {

    val tunerResult = executeTuning(prepData())

    val predictedData = predictFromBestModel(
      tunerResult.modelReport,
      tunerResult.rawData,
      tunerResult.modelSelection
    )

    if (_mainConfig.dataPrepCachingFlag) tunerResult.rawData.unpersist()

    new PredictionOutput(
      dataWithPredictions = predictedData,
      mlFlowOutput = tunerResult.mlFlowOutput
    ) {
      override def modelReport: Array[GenericModelReturn] =
        tunerResult.modelReport
      override def generationReport: Array[GenerationalReport] =
        tunerResult.generationReport
      override def modelReportDataFrame: DataFrame =
        tunerResult.modelReportDataFrame
      override def generationReportDataFrame: DataFrame =
        tunerResult.generationReportDataFrame
    }

  }

  def runWithConfusionReport(): ConfusionOutput = {
    val predictionPayload = runWithPrediction()
    val confusionData = predictionPayload.dataWithPredictions
      .select("prediction", _mainConfig.labelCol)
      .groupBy("prediction", _mainConfig.labelCol)
      .agg(count("*").alias("count"))

    new ConfusionOutput(
      predictionData = predictionPayload.dataWithPredictions,
      confusionData = confusionData,
      mlFlowOutput = predictionPayload.mlFlowOutput
    ) {
      override def modelReport: Array[GenericModelReturn] =
        predictionPayload.modelReport
      override def generationReport: Array[GenerationalReport] =
        predictionPayload.generationReport
      override def modelReportDataFrame: DataFrame =
        predictionPayload.modelReportDataFrame
      override def generationReportDataFrame: DataFrame =
        predictionPayload.generationReportDataFrame
    }

  }

}<|MERGE_RESOLUTION|>--- conflicted
+++ resolved
@@ -1,11 +1,15 @@
 package com.databricks.labs.automl
 
 import com.databricks.labs.automl.executor.DataPrep
-import com.databricks.labs.automl.inference.{InferenceConfig, InferenceModelConfig, InferenceTools}
+import com.databricks.labs.automl.inference.{
+  InferenceConfig,
+  InferenceModelConfig,
+  InferenceTools
+}
 import com.databricks.labs.automl.model._
 import com.databricks.labs.automl.model.tools.PostModelingOptimization
 import com.databricks.labs.automl.params._
-<<<<<<< HEAD
+
 import com.databricks.labs.automl.reports.{
   DecisionTreeSplits,
   RandomForestFeatureImportance
@@ -23,15 +27,16 @@
   XGBoostClassificationModel,
   XGBoostRegressionModel
 }
-=======
-import com.databricks.labs.automl.reports.{DecisionTreeSplits, RandomForestFeatureImportance}
-import com.databricks.labs.automl.tracking.{MLFlowReportStructure, MLFlowReturn, MLFlowTracker}
+
 import com.databricks.labs.automl.utils.AutoMlPipelineMlFlowUtils
-import ml.dmlc.xgboost4j.scala.spark.{XGBoostClassificationModel, XGBoostRegressionModel}
->>>>>>> 024539fe
 import org.apache.log4j.{Level, Logger}
 import org.apache.spark.ml.classification._
-import org.apache.spark.ml.regression.{DecisionTreeRegressionModel, GBTRegressionModel, LinearRegressionModel, RandomForestRegressionModel}
+import org.apache.spark.ml.regression.{
+  DecisionTreeRegressionModel,
+  GBTRegressionModel,
+  LinearRegressionModel,
+  RandomForestRegressionModel
+}
 import org.apache.spark.sql.DataFrame
 import org.apache.spark.sql.functions._
 import org.apache.spark.storage.StorageLevel
@@ -1862,9 +1867,11 @@
     )
   }
 
-  private def logPipelineResultsToMlFlow(runData: Array[GenericModelReturn],
-                                 modelFamily: String,
-                                 modelType: String): MLFlowReportStructure = {
+  private def logPipelineResultsToMlFlow(
+    runData: Array[GenericModelReturn],
+    modelFamily: String,
+    modelType: String
+  ): MLFlowReportStructure = {
 
     val mlFlowLogger = MLFlowTracker(_mainConfig.mlFlowConfig)
     mlFlowLogger.logMlFlowForPipeline(
@@ -1878,8 +1885,10 @@
     )
   }
 
-  protected[automl] def executeTuning(payload: DataGeneration,
-                                      isPipeline: Boolean = false): TunerOutput = {
+  protected[automl] def executeTuning(
+    payload: DataGeneration,
+    isPipeline: Boolean = false
+  ): TunerOutput = {
 
     val genericResults = new ArrayBuffer[GenericModelReturn]
 
@@ -2052,8 +2061,12 @@
 
       logger.log(Level.INFO, pretty)
       mlFlowResult
-    } else if(isPipeline) {
-      logPipelineResultsToMlFlow(genericResultData, _mainConfig.modelFamily, modelSelection)
+    } else if (isPipeline) {
+      logPipelineResultsToMlFlow(
+        genericResultData,
+        _mainConfig.modelFamily,
+        modelSelection
+      )
     } else {
       generateDummyMLFlowReturn("undefined").get
     }
@@ -2087,7 +2100,7 @@
     msg: String
   ): Option[MLFlowReportStructure] = {
     try {
-      val genTracker =  MLFlowTracker(_mainConfig.mlFlowConfig)
+      val genTracker = MLFlowTracker(_mainConfig.mlFlowConfig)
       val dummyLog = MLFlowReturn(
         genTracker.createHostedMlFlowClient(),
         msg,
