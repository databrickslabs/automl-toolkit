--- conflicted
+++ resolved
@@ -1106,20 +1106,7 @@
       dataSubset.count
     }
 
-<<<<<<< HEAD
-    // Remove this
-    //val payload = DataGeneration(dataSubset, selectableFields, featureImportanceResults.modelType)
-
-    // Add this
-    val runner = new AutomationRunner(dataSubset).setMainConfig(_mainConfig)
-    // Add this
-    val payload = runner.prepData()
-
-    //Remove this
-    //val runResults = new AutomationRunner(dataSubset).setMainConfig(_mainConfig).executeTuning(payload)
-
-    // Add this
-=======
+
 //    orig
 //    val payload = DataGeneration(dataSubset, selectableFields, featureImportanceResults.modelType)
 
@@ -1131,7 +1118,6 @@
 //    orig
 //    val runResults = new AutomationRunner(dataSubset).setMainConfig(_mainConfig).executeTuning(payload)
 
->>>>>>> dc45c009
     val runResults = runner.executeTuning(payload)
 
     if(_mainConfig.dataPrepCachingFlag) dataSubset.unpersist()
