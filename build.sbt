name := "AutomatedML"

organization := "com.databricks"

version := "0.6.2"

scalaVersion := "2.11.12"
scalacOptions ++= Seq("-Xmax-classfile-name", "78")

libraryDependencies += "org.apache.spark" %% "spark-core" % "2.4.0"
libraryDependencies += "org.apache.spark" %% "spark-mllib" % "2.4.0"
libraryDependencies += "org.apache.spark" %% "spark-sql" % "2.4.0"
libraryDependencies += "org.mlflow" % "mlflow-client" % "1.3.0"
libraryDependencies += "org.json4s" %% "json4s-jackson" % "3.5.3"
libraryDependencies += "ml.dmlc" % "xgboost4j" % "0.90"
libraryDependencies += "ml.dmlc" % "xgboost4j-spark" % "0.90"
libraryDependencies += "junit" % "junit" % "4.8.1" % "test"
libraryDependencies += "org.scalatest" % "scalatest_2.11" % "3.0.6"
libraryDependencies += "com.databricks" % "dbutils-api_2.11" % "0.0.3"
libraryDependencies += "ml.combust.mleap" %% "mleap-runtime" % "0.14.0"
libraryDependencies += "ml.combust.mleap" %% "mleap-spark" % "0.14.0"
libraryDependencies += "com.microsoft.ml.spark" %% "mmlspark" % "0.18.1"

lazy val commonSettings = Seq(
<<<<<<< HEAD
  version := "0.6.2",
=======
  version := "0.6.1",
>>>>>>> 3b80f7a2
  organization := "com.databricks",
  scalaVersion := "2.11.12"
)

assemblyShadeRules in assembly := Seq(
  ShadeRule.rename("org.json4s.**" -> "shadeio.@1").inAll
)

assemblyMergeStrategy in assembly := {
  case PathList("META-INF", xs @ _*) => MergeStrategy.discard
  case x                             => MergeStrategy.first
}

assemblyExcludedJars in assembly := {
  val cp = (fullClasspath in assembly).value
  cp filter { f =>
    f.data.getName.contains("spark-core") ||
    f.data.getName.contains("spark-mllib") ||
    f.data.getName.contains("spark-sql") ||
    f.data.getName.contains("com.databricks.backend") ||
    f.data.getName.contains("com.microsoft.ml.spark")
  }
}<|MERGE_RESOLUTION|>--- conflicted
+++ resolved
@@ -22,11 +22,7 @@
 libraryDependencies += "com.microsoft.ml.spark" %% "mmlspark" % "0.18.1"
 
 lazy val commonSettings = Seq(
-<<<<<<< HEAD
   version := "0.6.2",
-=======
-  version := "0.6.1",
->>>>>>> 3b80f7a2
   organization := "com.databricks",
   scalaVersion := "2.11.12"
 )
