--- conflicted
+++ resolved
@@ -2,11 +2,7 @@
 
 organization := "com.databricks"
 
-<<<<<<< HEAD
 version := "0.4.0"
-=======
-version := "0.3.8"
->>>>>>> c008f44d
 
 scalaVersion := "2.11.12"
 
